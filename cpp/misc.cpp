--- conflicted
+++ resolved
@@ -170,10 +170,6 @@
 
   auto runThread = [&](int threadIdx, string randSeed) {
     Search* search = new Search(params,nnEval,randSeed);
-<<<<<<< HEAD
-    int maxVisits = 80000;
-    double* values = new double[maxVisits];
-=======
 
     int maxVisits;
     if(mode == "rootValue")
@@ -183,9 +179,8 @@
     else
       assert(false);
 
-    double* valueSums = new double[maxVisits];
+    double* values = new double[maxVisits];
     double* policySurpriseNats = new double[maxVisits];
->>>>>>> be348640
     Rand rand("root variance estimate " + Global::intToString(threadIdx));
     for(size_t sgfIdx = threadIdx; sgfIdx<sgfs.size(); sgfIdx += numThreads) {
       const Sgf* sgf = sgfs[sgfIdx];
@@ -215,12 +210,8 @@
           search->beginSearch();
           for(int i = 0; i<maxVisits; i++) {
             search->runSinglePlayout(*stbuf);
-<<<<<<< HEAD
             values[i] = search->rootNode->stats.getCombinedValueSum(search->searchParams) / search->rootNode->stats.valueSumWeight;
-=======
-            valueSums[i] = search->rootNode->stats.getCombinedValueSum(search->searchParams);
             policySurpriseNats[i] = computeSurprise(search);
->>>>>>> be348640
           }
           delete stbuf;
 
@@ -236,13 +227,9 @@
             std::lock_guard<std::mutex> guard(outMutex);
             out << moveNum << ",";
             out << entropy << ",";
-<<<<<<< HEAD
-            for(int i = 0; i<maxVisits; i++)
-              out << values[i] << ",";
-=======
             if(mode == "rootValue") {
               for(int i = 0; i<maxVisits; i++)
-                out << valueSums[i] << ",";
+                out << values[i] << ",";
             }
             else if(mode == "policyTargetSurprise") {
               for(int i = 0; i<maxVisits; i++)
@@ -252,7 +239,6 @@
               assert(false);
             }
 
->>>>>>> be348640
             out << endl;
           }
         }
