--- conflicted
+++ resolved
@@ -67,15 +67,10 @@
 
   //Mutable---------------------------------------------------------------------------
   //All of these values are protected under the mutex indicated by lockIdx
-<<<<<<< HEAD
-
   //nnOutput at a given node MAY be mutated during search, but of course will always be done under the lock.
   //The actual NNOutput object itself will NOT be mutated once set here, so having obtained a shared_ptr to
   //it while locked, it's safe to read it while unlocked.
-  shared_ptr<NNOutput> nnOutput;
-=======
-  std::shared_ptr<NNOutput> nnOutput; //Once set, constant thereafter
->>>>>>> 5a3818f2
+  std::shared_ptr<NNOutput> nnOutput;
 
   SearchNode** children;
   uint16_t numChildren;
@@ -324,16 +319,11 @@
   ) const;
 
   //Parent must be locked
-<<<<<<< HEAD
   double getExploreSelectionValue(
     const SearchNode& parent, const float* parentPolicyProbs, const SearchNode* child,
     int64_t totalChildVisits, double fpuValue, bool isRootDuringSearch
   ) const;
-  double getNewExploreSelectionValue(const SearchNode& parent, int movePos, int64_t totalChildVisits, double fpuValue) const;
-=======
-  double getExploreSelectionValue(const SearchNode& parent, const SearchNode* child, int64_t totalChildVisits, double fpuValue, bool isRootDuringSearch) const;
   double getNewExploreSelectionValue(const SearchNode& parent, float nnPolicyProb, int64_t totalChildVisits, double fpuValue) const;
->>>>>>> 5a3818f2
 
   //Parent must be locked
   int64_t getReducedPlaySelectionVisits(
