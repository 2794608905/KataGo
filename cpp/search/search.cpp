#include "../search/search.h"

#include <algorithm>
#include <inttypes.h>

#include "../core/fancymath.h"
#include "../core/timer.h"
#include "../search/distributiontable.h"

using namespace std;

ReportedSearchValues::ReportedSearchValues()
{}
ReportedSearchValues::~ReportedSearchValues()
{}

NodeStats::NodeStats()
  :visits(0),winValueSum(0.0),noResultValueSum(0.0),scoreMeanSum(0.0),scoreMeanSqSum(0.0),utilitySum(0.0),utilitySqSum(0.0),weightSum(0.0),weightSqSum(0.0)
{}
NodeStats::~NodeStats()
{}

NodeStats::NodeStats(const NodeStats& other)
  :visits(other.visits),
   winValueSum(other.winValueSum),
   noResultValueSum(other.noResultValueSum),
   scoreMeanSum(other.scoreMeanSum),
   scoreMeanSqSum(other.scoreMeanSqSum),
   utilitySum(other.utilitySum),
   utilitySqSum(other.utilitySqSum),
   weightSum(other.weightSum),
   weightSqSum(other.weightSqSum)
{}
NodeStats& NodeStats::operator=(const NodeStats& other) {
  visits = other.visits;
  winValueSum = other.winValueSum;
  noResultValueSum = other.noResultValueSum;
  scoreMeanSum = other.scoreMeanSum;
  scoreMeanSqSum = other.scoreMeanSqSum;
  utilitySum = other.utilitySum;
  utilitySqSum = other.utilitySqSum;
  weightSum = other.weightSum;
  weightSqSum = other.weightSqSum;
  return *this;
}

double NodeStats::getResultUtilitySum(const SearchParams& searchParams) const {
  return (
    (2.0*winValueSum - weightSum + noResultValueSum) * searchParams.winLossUtilityFactor +
    noResultValueSum * searchParams.noResultUtilityForWhite
  );
}

static double getResultUtility(double winValue, double noResultValue, const SearchParams& searchParams) {
  return (
    (2.0*winValue - 1.0 + noResultValue) * searchParams.winLossUtilityFactor +
    noResultValue * searchParams.noResultUtilityForWhite
  );
}

static double getResultUtilityFromNN(const NNOutput& nnOutput, const SearchParams& searchParams) {
  return (
    (nnOutput.whiteWinProb - nnOutput.whiteLossProb) * searchParams.winLossUtilityFactor +
    nnOutput.whiteNoResultProb * searchParams.noResultUtilityForWhite
  );
}

static double getScoreStdev(double scoreMean, double scoreMeanSq) {
  double variance = scoreMeanSq - scoreMean * scoreMean;
  if(variance <= 0.0)
    return 0.0;
  return sqrt(variance);
}

//-----------------------------------------------------------------------------------------

SearchNode::SearchNode(Search& search, SearchThread& thread, Loc moveLoc)
  :lockIdx(),nextPla(thread.pla),prevMoveLoc(moveLoc),
   nnOutput(),
   children(NULL),numChildren(0),childrenCapacity(0),
   stats(),virtualLosses(0)
{
  lockIdx = thread.rand.nextUInt(search.mutexPool->getNumMutexes());
}
SearchNode::~SearchNode() {
  if(children != NULL) {
    for(int i = 0; i<numChildren; i++)
      delete children[i];
  }
  delete[] children;
}

SearchNode::SearchNode(SearchNode&& other) noexcept
:lockIdx(other.lockIdx),
  nextPla(other.nextPla),prevMoveLoc(other.prevMoveLoc),
  nnOutput(std::move(other.nnOutput)),
  stats(other.stats),virtualLosses(other.virtualLosses)
{
  children = other.children;
  other.children = NULL;
  numChildren = other.numChildren;
  childrenCapacity = other.childrenCapacity;
}
SearchNode& SearchNode::operator=(SearchNode&& other) noexcept {
  lockIdx = other.lockIdx;
  nextPla = other.nextPla;
  prevMoveLoc = other.prevMoveLoc;
  nnOutput = std::move(other.nnOutput);
  children = other.children;
  other.children = NULL;
  numChildren = other.numChildren;
  childrenCapacity = other.childrenCapacity;
  stats = other.stats;
  virtualLosses = other.virtualLosses;
  return *this;
}

//-----------------------------------------------------------------------------------------

static string makeSeed(const Search& search, int threadIdx) {
  stringstream ss;
  ss << search.randSeed;
  ss << "$searchThread$";
  ss << threadIdx;
  ss << "$";
  ss << search.rootBoard.pos_hash;
  ss << "$";
  ss << search.rootHistory.moveHistory.size();
  ss << "$";
  ss << search.numSearchesBegun;
  return ss.str();
}

SearchThread::SearchThread(int tIdx, const Search& search, Logger* lg)
  :threadIdx(tIdx),
   pla(search.rootPla),board(search.rootBoard),
   history(search.rootHistory),
   rand(makeSeed(search,tIdx)),
   nnResultBuf(),
   logStream(NULL),
   logger(lg),
   weightFactorBuf(),
   weightBuf(),
   weightSqBuf(),
   winValuesBuf(),
   noResultValuesBuf(),
   scoreMeansBuf(),
   scoreMeanSqsBuf(),
   utilityBuf(),
   utilitySqBuf(),
   selfUtilityBuf(),
   visitsBuf()
{
  if(logger != NULL)
    logStream = logger->createOStream();

  weightFactorBuf.reserve(NNPos::MAX_NN_POLICY_SIZE);

  weightBuf.resize(NNPos::MAX_NN_POLICY_SIZE);
  weightSqBuf.resize(NNPos::MAX_NN_POLICY_SIZE);
  winValuesBuf.resize(NNPos::MAX_NN_POLICY_SIZE);
  noResultValuesBuf.resize(NNPos::MAX_NN_POLICY_SIZE);
  scoreMeansBuf.resize(NNPos::MAX_NN_POLICY_SIZE);
  scoreMeanSqsBuf.resize(NNPos::MAX_NN_POLICY_SIZE);
  utilityBuf.resize(NNPos::MAX_NN_POLICY_SIZE);
  utilitySqBuf.resize(NNPos::MAX_NN_POLICY_SIZE);
  selfUtilityBuf.resize(NNPos::MAX_NN_POLICY_SIZE);
  visitsBuf.resize(NNPos::MAX_NN_POLICY_SIZE);

}
SearchThread::~SearchThread() {
  if(logStream != NULL)
    delete logStream;
  logStream = NULL;
  logger = NULL;
}

//-----------------------------------------------------------------------------------------

static const double VALUE_WEIGHT_DEGREES_OF_FREEDOM = 3.0;

static const int64_t MIN_VISITS_FOR_LCB = 3;

Search::Search(SearchParams params, NNEvaluator* nnEval, const string& rSeed)
  :rootPla(P_BLACK),rootBoard(),rootHistory(),rootPassLegal(true),
   rootSafeArea(NULL),
   recentScoreCenter(0.0),
   alwaysIncludeOwnerMap(false),
   searchParams(params),numSearchesBegun(0),randSeed(rSeed),
   normToTApproxZ(0.0),
   nnEvaluator(nnEval),
   nonSearchRand(rSeed + string("$nonSearchRand"))
{
  nnXLen = nnEval->getNNXLen();
  nnYLen = nnEval->getNNYLen();
  assert(nnXLen > 0 && nnXLen <= NNPos::MAX_BOARD_LEN);
  assert(nnYLen > 0 && nnYLen <= NNPos::MAX_BOARD_LEN);
  policySize = NNPos::getPolicySize(nnXLen,nnYLen);
  rootKoHashTable = new KoHashTable();

  rootSafeArea = new Color[Board::MAX_ARR_SIZE];

  valueWeightDistribution = new DistributionTable(
    [](double z) { return FancyMath::tdistpdf(z,VALUE_WEIGHT_DEGREES_OF_FREEDOM); },
    [](double z) { return FancyMath::tdistcdf(z,VALUE_WEIGHT_DEGREES_OF_FREEDOM); },
    -50.0,
    50.0,
    2000
  );

  rootNode = NULL;
  mutexPool = new MutexPool(params.mutexPoolSize);

  rootHistory.clear(rootBoard,rootPla,Rules(),0);
  rootKoHashTable->recompute(rootHistory);
}

Search::~Search() {
  delete[] rootSafeArea;
  delete rootKoHashTable;
  delete valueWeightDistribution;
  delete rootNode;
  delete mutexPool;
}

const Board& Search::getRootBoard() const {
  return rootBoard;
}
const BoardHistory& Search::getRootHist() const {
  return rootHistory;
}
Player Search::getRootPla() const {
  return rootPla;
}

void Search::setPosition(Player pla, const Board& board, const BoardHistory& history) {
  clearSearch();
  rootPla = pla;
  rootBoard = board;
  rootHistory = history;
  rootKoHashTable->recompute(rootHistory);
}

void Search::setPlayerAndClearHistory(Player pla) {
  clearSearch();
  rootPla = pla;
  rootBoard.clearSimpleKoLoc();
  Rules rules = rootHistory.rules;
  rootHistory.clear(rootBoard,rootPla,rules,rootHistory.encorePhase);
  rootKoHashTable->recompute(rootHistory);
}

void Search::setRulesAndClearHistory(Rules rules, int encorePhase) {
  clearSearch();
  rootBoard.clearSimpleKoLoc();
  rootHistory.clear(rootBoard,rootPla,rules,encorePhase);
  rootKoHashTable->recompute(rootHistory);
}

void Search::setKomiIfNew(float newKomi) {
  if(rootHistory.rules.komi != newKomi) {
    clearSearch();
    rootHistory.setKomi(newKomi);
  }
}

void Search::setRootPassLegal(bool b) {
  clearSearch();
  rootPassLegal = b;
}

void Search::setAlwaysIncludeOwnerMap(bool b) {
  if(!alwaysIncludeOwnerMap && b)
    clearSearch();
  alwaysIncludeOwnerMap = b;
}

void Search::setParams(SearchParams params) {
  clearSearch();
  searchParams = params;
}

void Search::setParamsNoClearing(SearchParams params) {
  searchParams = params;
}

void Search::setNNEval(NNEvaluator* nnEval) {
  clearSearch();
  nnEvaluator = nnEval;
  nnXLen = nnEval->getNNXLen();
  nnYLen = nnEval->getNNYLen();
  assert(nnXLen > 0 && nnXLen <= NNPos::MAX_BOARD_LEN);
  assert(nnYLen > 0 && nnYLen <= NNPos::MAX_BOARD_LEN);
  policySize = NNPos::getPolicySize(nnXLen,nnYLen);
}

void Search::clearSearch() {
  delete rootNode;
  rootNode = NULL;
}

bool Search::isLegalTolerant(Loc moveLoc, Player movePla) const {
  //Tolerate sgf files or GTP reporting suicide moves, even if somehow the rules are set to disallow them.
  bool multiStoneSuicideLegal = true;

  //If we somehow have the same player making multiple moves in a row (possible in GTP or an sgf file),
  //clear the ko loc - the simple ko loc of a player should not prohibit the opponent playing there!
  if(movePla != rootPla) {
    Board copy = rootBoard;
    copy.clearSimpleKoLoc();
    return copy.isLegal(moveLoc,movePla,multiStoneSuicideLegal);
  }
  else {
    //Don't require that the move is legal for the history, merely the board, so that
    //we're robust to GTP or an sgf file saying that a move was made that violates superko or things like that.
    //In the encore, we also need to ignore the simple ko loc, since the board itself will report a move as illegal
    //when actually it is a legal pass-for-ko.
    if(rootHistory.encorePhase >= 1)
      return rootBoard.isLegalIgnoringKo(moveLoc,rootPla,multiStoneSuicideLegal);
    else
      return rootBoard.isLegal(moveLoc,rootPla,multiStoneSuicideLegal);
  }
}

bool Search::isLegalStrict(Loc moveLoc, Player movePla) const {
  return movePla == rootPla && rootHistory.isLegal(rootBoard,moveLoc,movePla);
}

bool Search::makeMove(Loc moveLoc, Player movePla) {
  if(!isLegalTolerant(moveLoc,movePla))
    return false;

  if(movePla != rootPla)
    setPlayerAndClearHistory(movePla);

  if(rootNode != NULL) {
    bool foundChild = false;
    for(int i = 0; i<rootNode->numChildren; i++) {
      SearchNode* child = rootNode->children[i];
      if(child->prevMoveLoc == moveLoc) {
        //Grab out the node to prevent its deletion along with the root
        SearchNode* node = new SearchNode(std::move(*child));
        //Delete the root and replace it with the child
        delete rootNode;
        rootNode = node;
        rootNode->prevMoveLoc = Board::NULL_LOC;
        foundChild = true;
        break;
      }
    }
    if(!foundChild) {
      clearSearch();
    }
  }
  rootHistory.makeBoardMoveAssumeLegal(rootBoard,moveLoc,rootPla,rootKoHashTable);
  rootPla = getOpp(rootPla);
  rootKoHashTable->recompute(rootHistory);
  return true;
}

static const double POLICY_ILLEGAL_SELECTION_VALUE = -1e50;

bool Search::getPlaySelectionValues(
  vector<Loc>& locs, vector<double>& playSelectionValues, double scaleMaxToAtLeast
) const {
  if(rootNode == NULL) {
    locs.clear();
    playSelectionValues.clear();
    return false;
  }
  bool allowDirectPolicyMoves = true;
  return getPlaySelectionValues(*rootNode, locs, playSelectionValues, scaleMaxToAtLeast, allowDirectPolicyMoves);
}

bool Search::getPlaySelectionValues(
  const SearchNode& node,
  vector<Loc>& locs, vector<double>& playSelectionValues, double scaleMaxToAtLeast,
  bool allowDirectPolicyMoves
) const {
  std::mutex& mutex = mutexPool->getMutex(node.lockIdx);
  lock_guard<std::mutex> lock(mutex);
  double lcbBuf[NNPos::MAX_NN_POLICY_SIZE];
  double radiusBuf[NNPos::MAX_NN_POLICY_SIZE];
  assert(node.numChildren <= NNPos::MAX_NN_POLICY_SIZE);
  bool result = getPlaySelectionValuesAlreadyLocked(
    node,locs,playSelectionValues,scaleMaxToAtLeast,allowDirectPolicyMoves,
    false,lcbBuf,radiusBuf
  );
  return result;
}

bool Search::getPlaySelectionValuesAlreadyLocked(
  const SearchNode& node,
  vector<Loc>& locs, vector<double>& playSelectionValues, double scaleMaxToAtLeast,
  bool allowDirectPolicyMoves, bool alwaysComputeLcb,
  //Note: lcbBuf is signed from the player to move's perspective
  double lcbBuf[NNPos::MAX_NN_POLICY_SIZE], double radiusBuf[NNPos::MAX_NN_POLICY_SIZE]
) const {
  locs.clear();
  playSelectionValues.clear();

  int numChildren = node.numChildren;
  int64_t totalChildVisits = 0;

  //Store up basic visit counts
  for(int i = 0; i<numChildren; i++) {
    SearchNode* child = node.children[i];
    Loc moveLoc = child->prevMoveLoc;

    while(child->statsLock.test_and_set(std::memory_order_acquire));
    int64_t childVisits = child->stats.visits;
    child->statsLock.clear(std::memory_order_release);

    locs.push_back(moveLoc);
    playSelectionValues.push_back(childVisits);
    totalChildVisits += childVisits;
  }

  //Find the best child by visits
  int mostVisitedIdx = 0;
  double mostVisitedChildVisits = -1e30;
  for(int i = 0; i<numChildren; i++) {
    double value = playSelectionValues[i];
    if(value > mostVisitedChildVisits) {
      mostVisitedChildVisits = value;
      mostVisitedIdx = i;
    }
  }

  //Possibly reduce visits on children that we spend too many visits on in retrospect
  if(&node == rootNode && searchParams.rootDesiredPerChildVisitsCoeff > 0 && numChildren > 0) {

    const SearchNode* bestChild = node.children[mostVisitedIdx];
    double fpuValue = -10.0; //dummy, not actually used since these childs all should actually have visits
    bool isRootDuringSearch = false;

    float* maybeNoisedPolicyProbs = node.nnOutput->getPolicyProbsMaybeNoised();
    //TODO test this - reduce play selection values based on the ORIGINAL policy rather than the noised one!
    //float* policyProbs = node.nnOutput->policyProbs;
    float* policyProbs = maybeNoisedPolicyProbs;
    double bestChildExploreSelectionValue = getExploreSelectionValue(node,policyProbs,bestChild,totalChildVisits,fpuValue,isRootDuringSearch);

    for(int i = 0; i<numChildren; i++) {
      if(i != mostVisitedIdx)
        playSelectionValues[i] = getReducedPlaySelectionVisits(node,policyProbs,maybeNoisedPolicyProbs,node.children[i], totalChildVisits, bestChildExploreSelectionValue);
    }
  }

  //Now compute play selection values taking into account LCB
  if(alwaysComputeLcb || (searchParams.useLcbForSelection && numChildren > 0)) {
    double bestLcb = -1e10;
    int bestLcbIndex = -1;
    for(int i = 0; i<numChildren; i++) {
      getSelfUtilityLCBAndRadius(node,node.children[i],lcbBuf[i],radiusBuf[i]);
      //Check if this node is eligible to be considered for best LCB
      double visits = playSelectionValues[i];
      if(visits >= MIN_VISITS_FOR_LCB && visits >= searchParams.minVisitPropForLCB * mostVisitedChildVisits) {
        if(lcbBuf[i] > bestLcb) {
          bestLcb = lcbBuf[i];
          bestLcbIndex = i;
        }
      }
    }

    if(searchParams.useLcbForSelection && numChildren > 0 && bestLcbIndex > 0) {
      //Best LCB move gets a bonus that ensures it is large enough relative to every other child
      double adjustedVisits = playSelectionValues[bestLcbIndex];
      for(int i = 0; i<numChildren; i++) {
        if(i != bestLcbIndex) {
          double excessValue = bestLcb - lcbBuf[i];
          double radius = radiusBuf[i];
          //How many times wider would the radius have to be before the lcb would be worse?
          //Add adjust the denom so that we cannot possibly gain more than a factor of 5, just as a guard
          double radiusFactor = (radius + excessValue) / (radius + 0.20 * excessValue);

          //That factor, squared, is the number of "visits" more that we should pretend we have, for
          //the purpose of selection, since normally stdev is proportional to 1/visits^2.
          double lbound = radiusFactor * radiusFactor * playSelectionValues[i];
          if(lbound > adjustedVisits)
            adjustedVisits = lbound;
        }
      }
      playSelectionValues[bestLcbIndex] = adjustedVisits;
    }
  }

  shared_ptr<NNOutput> nnOutput = node.nnOutput;

  //If we have no children, then use the policy net directly. Only for the root, though, if calling this on any subtree
  //then just require that we have children, for implementation simplicity (since it requires that we have a board and a boardhistory too)
  //(and we also use isAllowedRootMove)
  if(numChildren == 0) {
    if(nnOutput == nullptr || &node != rootNode || !allowDirectPolicyMoves)
      return false;
    for(int movePos = 0; movePos<policySize; movePos++) {
      Loc moveLoc = NNPos::posToLoc(movePos,rootBoard.x_size,rootBoard.y_size,nnXLen,nnYLen);
      float* policyProbs = nnOutput->getPolicyProbsMaybeNoised();
      double policyProb = policyProbs[movePos];
      if(!rootHistory.isLegal(rootBoard,moveLoc,rootPla) || policyProb < 0 || !isAllowedRootMove(moveLoc))
        continue;
      locs.push_back(moveLoc);
      playSelectionValues.push_back(policyProb);
      numChildren++;
    }
  }

  //Might happen absurdly rarely if we both have no children and don't properly have an nnOutput
  //but have a hash collision or something so we "found" an nnOutput anyways.
  if(numChildren == 0)
    return false;

  double maxValue = 0.0;
  for(int i = 0; i<numChildren; i++) {
    if(playSelectionValues[i] > maxValue)
      maxValue = playSelectionValues[i];
  }

  if(maxValue <= 1e-50)
    return false;

  //Sanity check - if somehow we had more than this, something must have overflowed or gone wrong
<<<<<<< HEAD
  if(!(maxValue < 1e9)) {
    cout << rootBoard << endl;
    cout << maxValue << endl;
    for(int i = 0; i<numChildren; i++) {
      SearchNode* child = node.children[i];
      Loc moveLoc = child->prevMoveLoc;
      int movePos = getPos(moveLoc);
      double policyProb = nnOutput->policyProbs[movePos];

      while(child->statsLock.test_and_set(std::memory_order_acquire));
      uint64_t numVisits = child->stats.visits;
      double winValueSum = child->stats.winValueSum;
      double noResultValueSum = child->stats.noResultValueSum;
      double scoreMeanSum = child->stats.scoreMeanSum;
      double scoreMeanSqSum = child->stats.scoreMeanSqSum;
      double weightSum = child->stats.weightSum;
      double weightSqSum = child->stats.weightSqSum;
      double utilitySum = child->stats.utilitySum;
      double utilitySqSum = child->stats.utilitySqSum;
      child->statsLock.clear(std::memory_order_release);

      cout << Location::toString(moveLoc,rootBoard) << " ";
      cout << policyProb << " ";
      cout << numVisits << " " << winValueSum << " " << noResultValueSum << " " << scoreMeanSum << " " << scoreMeanSqSum << " " << weightSum << " "
           << weightSqSum << " " << utilitySum << " " << utilitySqSum;
      cout << endl;
    }
  }
  assert(maxValue < 1e24);
=======
  assert(maxValue < 1e40);
>>>>>>> 5a3818f2

  double amountToSubtract = std::min(searchParams.chosenMoveSubtract, maxValue/64.0);
  double amountToPrune = std::min(searchParams.chosenMovePrune, maxValue/64.0);
  double newMaxValue = maxValue - amountToSubtract;
  for(int i = 0; i<numChildren; i++) {
    if(playSelectionValues[i] < amountToPrune)
      playSelectionValues[i] = 0.0;
    else {
      playSelectionValues[i] -= amountToSubtract;
      if(playSelectionValues[i] <= 0.0)
        playSelectionValues[i] = 0.0;
    }
  }

  assert(newMaxValue > 0.0);

  if(newMaxValue < scaleMaxToAtLeast) {
    for(int i = 0; i<numChildren; i++) {
      playSelectionValues[i] *= scaleMaxToAtLeast / newMaxValue;
    }
  }

  return true;
}

bool Search::getRootValues(ReportedSearchValues& values) const {
  assert(rootNode != NULL);
  return getNodeValues(*rootNode,values);
}

ReportedSearchValues Search::getRootValuesAssertSuccess() const {
  ReportedSearchValues values;
  assert(rootNode != NULL);
  bool success = getNodeValues(*rootNode,values);
  if(!success)
    throw StringError("Bug? Bot search returned no root values");
  return values;
}

bool Search::getNodeValues(const SearchNode& node, ReportedSearchValues& values) const {
  std::mutex& mutex = mutexPool->getMutex(node.lockIdx);
  unique_lock<std::mutex> lock(mutex);
  shared_ptr<NNOutput> nnOutput = node.nnOutput;
  lock.unlock();
  if(nnOutput == nullptr)
    return false;

  while(node.statsLock.test_and_set(std::memory_order_acquire));
  double winValueSum = node.stats.winValueSum;
  double noResultValueSum = node.stats.noResultValueSum;
  double scoreMeanSum = node.stats.scoreMeanSum;
  double scoreMeanSqSum = node.stats.scoreMeanSqSum;
  double weightSum = node.stats.weightSum;
  node.statsLock.clear(std::memory_order_release);

  assert(weightSum > 0.0);

  values.winValue = winValueSum / weightSum;
  values.lossValue = (weightSum - winValueSum - noResultValueSum) / weightSum;
  values.noResultValue = noResultValueSum / weightSum;
  double scoreMean = scoreMeanSum / weightSum;
  double scoreMeanSq = scoreMeanSqSum / weightSum;
  double scoreStdev = getScoreStdev(scoreMean,scoreMeanSq);
  values.staticScoreValue = ScoreValue::expectedWhiteScoreValue(scoreMean,scoreStdev,0.0,2.0,rootBoard);
  values.dynamicScoreValue = ScoreValue::expectedWhiteScoreValue(scoreMean,scoreStdev,recentScoreCenter,1.0,rootBoard);
  values.expectedScore = scoreMean;
  values.expectedScoreStdev = scoreStdev;

  //Perform a little normalization - due to tiny floating point errors, winValue and lossValue could be outside [0,1].
  //(particularly lossValue, as it was produced by subtractions from weightSum that could have lost precision).
  if(values.winValue < 0.0) values.winValue = 0.0;
  if(values.lossValue < 0.0) values.lossValue = 0.0;
  if(values.noResultValue < 0.0) values.noResultValue = 0.0;
  double sum = values.winValue + values.lossValue + values.noResultValue;
  assert(sum > 0.9 && sum < 1.1); //If it's wrong by more than this, we have a bigger bug somewhere
  values.winValue /= sum;
  values.lossValue /= sum;
  values.noResultValue /= sum;

  double winLossValue = values.winValue - values.lossValue;
  assert(winLossValue > -1.01 && winLossValue < 1.01); //Sanity check, but allow generously for float imprecision
  if(winLossValue > 1.0) winLossValue = 1.0;
  if(winLossValue < -1.0) winLossValue = -1.0;
  values.winLossValue = winLossValue;

  return true;
}

double Search::getScoreUtility(double scoreMeanSum, double scoreMeanSqSum, double weightSum) const {
  double scoreMean = scoreMeanSum / weightSum;
  double scoreMeanSq = scoreMeanSqSum / weightSum;
  double scoreStdev = getScoreStdev(scoreMean, scoreMeanSq);
  double staticScoreValue = ScoreValue::expectedWhiteScoreValue(scoreMean,scoreStdev,0.0,2.0,rootBoard);
  double dynamicScoreValue = ScoreValue::expectedWhiteScoreValue(scoreMean,scoreStdev,recentScoreCenter,1.0,rootBoard);
  return staticScoreValue * searchParams.staticScoreUtilityFactor + dynamicScoreValue * searchParams.dynamicScoreUtilityFactor;
}

double Search::getScoreUtilityDiff(double scoreMeanSum, double scoreMeanSqSum, double weightSum, double delta) const {
  double scoreMean = scoreMeanSum / weightSum;
  double scoreMeanSq = scoreMeanSqSum / weightSum;
  double scoreStdev = getScoreStdev(scoreMean, scoreMeanSq);
  double staticScoreValueDiff =
    ScoreValue::expectedWhiteScoreValue(scoreMean + delta,scoreStdev,0.0,2.0,rootBoard)
    -ScoreValue::expectedWhiteScoreValue(scoreMean,scoreStdev,0.0,2.0,rootBoard);
  double dynamicScoreValueDiff =
    ScoreValue::expectedWhiteScoreValue(scoreMean + delta,scoreStdev,recentScoreCenter,1.0,rootBoard)
    -ScoreValue::expectedWhiteScoreValue(scoreMean,scoreStdev,recentScoreCenter,1.0,rootBoard);
  return staticScoreValueDiff * searchParams.staticScoreUtilityFactor + dynamicScoreValueDiff * searchParams.dynamicScoreUtilityFactor;
}

double Search::getUtilityFromNN(const NNOutput& nnOutput) const {
  double resultUtility = getResultUtilityFromNN(nnOutput, searchParams);
  return resultUtility + getScoreUtility(nnOutput.whiteScoreMean, nnOutput.whiteScoreMeanSq, 1.0);
}

double Search::getRootUtility() const {
  assert(rootNode != NULL);
  const SearchNode& node = *rootNode;

  while(node.statsLock.test_and_set(std::memory_order_acquire));
  double utilitySum = node.stats.utilitySum;
  double weightSum = node.stats.weightSum;
  node.statsLock.clear(std::memory_order_release);

  assert(weightSum > 0.0);
  return utilitySum / weightSum;
}

int64_t Search::getRootVisits() const {
  assert(rootNode != NULL);
  const SearchNode& node = *rootNode;

  while(node.statsLock.test_and_set(std::memory_order_acquire));
  int64_t numVisits = node.stats.visits;
  node.statsLock.clear(std::memory_order_release);

  return numVisits;
}


uint32_t Search::chooseIndexWithTemperature(Rand& rand, const double* relativeProbs, int numRelativeProbs, double temperature) {
  assert(numRelativeProbs > 0);
  assert(numRelativeProbs < 1024); //We're just doing this on the stack
  double processedRelProbs[1024];

  double maxValue = 0.0;
  for(int i = 0; i<numRelativeProbs; i++) {
    if(relativeProbs[i] > maxValue)
      maxValue = relativeProbs[i];
  }
  assert(maxValue > 0.0);

  //Temperature so close to 0 that we just calculate the max directly
  if(temperature <= 1.0e-4) {
    double bestProb = relativeProbs[0];
    int bestIdx = 0;
    for(int i = 1; i<numRelativeProbs; i++) {
      if(relativeProbs[i] > bestProb) {
        bestProb = relativeProbs[i];
        bestIdx = i;
      }
    }
    return bestIdx;
  }
  //Actual temperature
  else {
    double logMaxValue = log(maxValue);
    double sum = 0.0;
    for(int i = 0; i<numRelativeProbs; i++) {
      //Numerically stable way to raise to power and normalize
      processedRelProbs[i] = relativeProbs[i] <= 0.0 ? 0.0 : exp((log(relativeProbs[i]) - logMaxValue) / temperature);
      sum += processedRelProbs[i];
    }
    assert(sum > 0.0);
    uint32_t idxChosen = rand.nextUInt(processedRelProbs,numRelativeProbs);
    return idxChosen;
  }
}

Loc Search::getChosenMoveLoc() {
  if(rootNode == NULL)
    return Board::NULL_LOC;

  vector<Loc> locs;
  vector<double> playSelectionValues;
  bool suc = getPlaySelectionValues(locs,playSelectionValues,0.0);
  if(!suc)
    return Board::NULL_LOC;

  assert(locs.size() == playSelectionValues.size());

  double rawHalflives = rootHistory.moveHistory.size() / searchParams.chosenMoveTemperatureHalflife;
  double halflives = rawHalflives * 19.0 / sqrt(rootBoard.x_size*rootBoard.y_size);
  double temperature = searchParams.chosenMoveTemperature +
    (searchParams.chosenMoveTemperatureEarly - searchParams.chosenMoveTemperature) *
    pow(0.5, halflives);

  uint32_t idxChosen = chooseIndexWithTemperature(nonSearchRand, playSelectionValues.data(), playSelectionValues.size(), temperature);
  return locs[idxChosen];
}

Loc Search::runWholeSearchAndGetMove(Player movePla, Logger& logger, vector<double>* recordUtilities) {
  return runWholeSearchAndGetMove(movePla,logger,recordUtilities,false);
}

Loc Search::runWholeSearchAndGetMove(Player movePla, Logger& logger, vector<double>* recordUtilities, bool pondering) {
  runWholeSearch(movePla,logger,recordUtilities,pondering);
  return getChosenMoveLoc();
}

void Search::runWholeSearch(Player movePla, Logger& logger, vector<double>* recordUtilities) {
  runWholeSearch(movePla,logger,recordUtilities,false);
}

void Search::runWholeSearch(Player movePla, Logger& logger, vector<double>* recordUtilities, bool pondering) {
  if(movePla != rootPla)
    setPlayerAndClearHistory(movePla);
  std::atomic<bool> shouldStopNow(false);
  runWholeSearch(logger,shouldStopNow,recordUtilities,pondering);
}

void Search::runWholeSearch(Logger& logger, std::atomic<bool>& shouldStopNow, vector<double>* recordUtilities) {
  runWholeSearch(logger,shouldStopNow,recordUtilities, false);
}

void Search::runWholeSearch(Logger& logger, std::atomic<bool>& shouldStopNow, vector<double>* recordUtilities, bool pondering) {
  runWholeSearch(logger,shouldStopNow,recordUtilities,pondering,TimeControls(),1.0);
}

void Search::runWholeSearch(Logger& logger, std::atomic<bool>& shouldStopNow, vector<double>* recordUtilities, bool pondering, const TimeControls& tc, double searchFactor) {

  ClockTimer timer;
  atomic<int64_t> numPlayoutsShared(0);

  if(!std::atomic_is_lock_free(&numPlayoutsShared))
    logger.write("Warning: int64_t atomic numPlayoutsShared is not lock free");
  if(!std::atomic_is_lock_free(&shouldStopNow))
    logger.write("Warning: bool atomic shouldStopNow is not lock free");

  //Compute caps on search
  int64_t maxVisits = pondering ? searchParams.maxVisitsPondering : searchParams.maxVisits;
  int64_t maxPlayouts = pondering ? searchParams.maxPlayoutsPondering : searchParams.maxPlayouts;
  double_t maxTime = pondering ? searchParams.maxTimePondering : searchParams.maxTime;

  //Apply time controls
  {
    double tcMin;
    double tcRec;
    double tcMax;
    tc.getTime(rootBoard,rootHistory,searchParams.lagBuffer,tcMin,tcRec,tcMax);
    //Right now, just always use the recommended time.
    maxTime = std::min(tcRec,maxTime);
  }

  {
    //Possibly reduce computation time, for human friendliness
    if(rootHistory.moveHistory.size() >= 1 && rootHistory.moveHistory[rootHistory.moveHistory.size()-1].loc == Board::PASS_LOC) {
      if(rootHistory.moveHistory.size() >= 3 && rootHistory.moveHistory[rootHistory.moveHistory.size()-3].loc == Board::PASS_LOC)
        searchFactor *= searchParams.searchFactorAfterTwoPass;
      else
        searchFactor *= searchParams.searchFactorAfterOnePass;
    }

    if(searchFactor != 1.0) {
      double cap = (double)((int64_t)1L << 62);
      maxVisits = (int64_t)ceil(std::min(cap, maxVisits * searchFactor));
      maxPlayouts = (int64_t)ceil(std::min(cap, maxPlayouts * searchFactor));
      maxTime = maxTime * searchFactor;
    }
  }

  beginSearch(logger);
  int64_t numNonPlayoutVisits = numRootVisits();

  //Clear utility record vector
  if(recordUtilities != NULL) {
    for(int i = 0; i<recordUtilities->size(); i++)
      (*recordUtilities)[i] = NAN;
  }

  auto searchLoop = [this,&timer,&numPlayoutsShared,numNonPlayoutVisits,&logger,&shouldStopNow,&recordUtilities,maxVisits,maxPlayouts,maxTime](int threadIdx) {
    SearchThread* stbuf = new SearchThread(threadIdx,*this,&logger);

    int64_t numPlayouts = numPlayoutsShared.load(std::memory_order_relaxed);
    try {
      while(true) {
        bool shouldStop =
          (numPlayouts >= 2 && maxTime < 1.0e12 && timer.getSeconds() >= maxTime) ||
          (numPlayouts >= maxPlayouts) ||
          (numPlayouts + numNonPlayoutVisits >= maxVisits);

        if(shouldStop || shouldStopNow.load(std::memory_order_relaxed)) {
          shouldStopNow.store(true,std::memory_order_relaxed);
          break;
        }

        runSinglePlayout(*stbuf);

        numPlayouts = numPlayoutsShared.fetch_add((int64_t)1, std::memory_order_relaxed);
        numPlayouts += 1;

        //Test and see if the altered training target has an effect in a real training run.
        if(searchParams.numThreads == 1 && recordUtilities != NULL) {
          if(numPlayouts <= recordUtilities->size()) {
            assert(numPlayouts >= 1);
            (*recordUtilities)[numPlayouts-1] = getRootUtility();
          }
        }

      }
    }
    catch(const exception& e) {
      logger.write(string("ERROR: Search thread failed: ") + e.what());
      delete stbuf;
      throw;
    }
    catch(const string& e) {
      logger.write("ERROR: Search thread failed: " + e);
      delete stbuf;
      throw;
    }
    catch(...) {
      logger.write("ERROR: Search thread failed with unexpected throw");
      delete stbuf;
      throw;
    }

    delete stbuf;
  };

  if(searchParams.numThreads <= 1)
    searchLoop(0);
  else {
    std::thread* threads = new std::thread[searchParams.numThreads-1];
    for(int i = 0; i<searchParams.numThreads-1; i++)
      threads[i] = std::thread(searchLoop,i+1);
    searchLoop(0);
    for(int i = 0; i<searchParams.numThreads-1; i++)
      threads[i].join();
    delete[] threads;
  }
}


void Search::beginSearch(Logger& logger) {
  if(rootBoard.x_size > nnXLen || rootBoard.y_size > nnYLen)
    throw StringError("Search got from NNEval nnXLen = " + Global::intToString(nnXLen) +
                      " nnYLen = " + Global::intToString(nnYLen) + " but was asked to search board with larger x or y size");

  //If we're being asked to search from a position where the game is over, clear all the history state that had us
  //believe the game was over and do a normal search
  if(rootHistory.isGameFinished) {
    clearSearch();
    Rules rules = rootHistory.rules;
    rootHistory.clear(rootBoard,rootPla,rules,rootHistory.encorePhase);
    rootKoHashTable->recompute(rootHistory);
  }

  rootBoard.checkConsistency();

  numSearchesBegun++;
  computeRootValues(logger);

  maybeRecomputeNormToTApproxTable();

  //Sanity-check a few things
  if(!rootPassLegal && searchParams.rootPruneUselessMoves)
    throw StringError("Both rootPassLegal=false and searchParams.rootPruneUselessMoves=true are specified, this could leave the bot without legal moves!");

  SearchThread dummyThread(-1, *this, NULL);

  if(rootNode == NULL) {
    rootNode = new SearchNode(*this, dummyThread, Board::NULL_LOC);
  }
  else {
    //If the root node has any existing children, then prune things down if there are moves that should not be allowed at the root.
    SearchNode& node = *rootNode;
    int numChildren = node.numChildren;
    if(node.children != NULL && numChildren > 0) {
      assert(node.nnOutput != NULL);

      //Perform the filtering
      int numGoodChildren = 0;
      for(int i = 0; i<numChildren; i++) {
        SearchNode* child = node.children[i];
        node.children[i] = NULL;
        if(isAllowedRootMove(child->prevMoveLoc))
          node.children[numGoodChildren++] = child;
        else {
          delete child;
        }
      }
      bool anyFiltered = numChildren != numGoodChildren;
      node.numChildren = numGoodChildren;
      numChildren = numGoodChildren;

      if(anyFiltered) {
        //Fix up the number of visits of the root node after doing this filtering
        int64_t newNumVisits = 0;
        for(int i = 0; i<numChildren; i++) {
          const SearchNode* child = node.children[i];
          while(child->statsLock.test_and_set(std::memory_order_acquire));
          int64_t childVisits = child->stats.visits;
          child->statsLock.clear(std::memory_order_release);
          newNumVisits += childVisits;
        }
        //For the node's own visit itself
        newNumVisits += 1;

        //Set the visits in place
        while(node.statsLock.test_and_set(std::memory_order_acquire));
        node.stats.visits = newNumVisits;
        node.statsLock.clear(std::memory_order_release);

        //Update all other stats
        recomputeNodeStats(node, dummyThread, 0, 0, true);
      }
    }

    //Recursively update all stats in the tree if we have dynamic score values
    if(searchParams.dynamicScoreUtilityFactor != 0) {
      recursivelyRecomputeStats(node,dummyThread,true);
    }

  }
}

void Search::maybeRecomputeNormToTApproxTable() {
  if(normToTApproxZ <= 0.0 || normToTApproxZ != searchParams.lcbStdevs || normToTApproxTable.size() <= 0) {
    normToTApproxZ = searchParams.lcbStdevs;
    normToTApproxTable.clear();
    for(int i = 0; i < 512; i++)
      normToTApproxTable.push_back(FancyMath::normToTApprox(normToTApproxZ,i+MIN_VISITS_FOR_LCB));
  }
}

double Search::getNormToTApproxForLCB(int64_t numVisits) const {
  int64_t idx = numVisits-MIN_VISITS_FOR_LCB;
  assert(idx >= 0);
  if(idx >= normToTApproxTable.size())
    idx = normToTApproxTable.size()-1;
  return normToTApproxTable[idx];
}

void Search::recursivelyRecomputeStats(SearchNode& node, SearchThread& thread, bool isRoot) {
  //First, recompute all children.
  vector<SearchNode*> children;
  children.reserve(rootBoard.x_size * rootBoard.y_size + 1);

  int numChildren;
  bool noNNOutput;
  {
    std::mutex& mutex = mutexPool->getMutex(node.lockIdx);
    lock_guard<std::mutex> lock(mutex);
    numChildren = node.numChildren;
    for(int i = 0; i<numChildren; i++)
      children.push_back(node.children[i]);

    noNNOutput = node.nnOutput == nullptr;
  }

  for(int i = 0; i<numChildren; i++) {
    recursivelyRecomputeStats(*(children[i]),thread,false);
  }

  //If this node has no nnOutput, then it must also have no children, because it's
  //a terminal node
  assert(!(noNNOutput && numChildren > 0));
  (void)noNNOutput; //avoid warning when we have no asserts

  //If the node has no children, then just update its utility directly
  if(numChildren <= 0) {
    while(node.statsLock.test_and_set(std::memory_order_acquire));
    double resultUtilitySum = node.stats.getResultUtilitySum(searchParams);
    double scoreMeanSum = node.stats.scoreMeanSum;
    double scoreMeanSqSum = node.stats.scoreMeanSqSum;
    double weightSum = node.stats.weightSum;
    int64_t numVisits = node.stats.visits;
    node.statsLock.clear(std::memory_order_release);

    //It's possible that this node has 0 weight in the case where it's the root node
    //and has 0 visits because we began a search and then stopped it before any playouts happened.
    //In that case, there's not much to recompute.
    if(weightSum <= 0.0) {
      assert(numVisits == 0);
      assert(isRoot);
    }
    else {
      double scoreUtility = getScoreUtility(scoreMeanSum, scoreMeanSqSum, weightSum);

      double newUtility = resultUtilitySum / weightSum + scoreUtility;
      double newUtilitySum = newUtility * weightSum;
      double newUtilitySqSum = newUtility * newUtility * weightSum;

      while(node.statsLock.test_and_set(std::memory_order_acquire));
      node.stats.utilitySum = newUtilitySum;
      node.stats.utilitySqSum = newUtilitySqSum;
      node.statsLock.clear(std::memory_order_release);
    }
  }
  else {
    //Otherwise recompute it using the usual method
    recomputeNodeStats(node, thread, 0, 0, isRoot);
  }
}


void Search::computeRootValues(Logger& logger) {
  //rootSafeArea is strictly pass-alive groups and strictly safe territory.
  bool nonPassAliveStones = false;
  bool safeBigTerritories = false;
  bool unsafeBigTerritories = false;
  bool isMultiStoneSuicideLegal = rootHistory.rules.multiStoneSuicideLegal;
  rootBoard.calculateArea(
    rootSafeArea,
    nonPassAliveStones,
    safeBigTerritories,
    unsafeBigTerritories,
    isMultiStoneSuicideLegal
  );

  //Grab a neural net evaluation for the current position and use that as the center
  Board board = rootBoard;
  const BoardHistory& hist = rootHistory;
  NNResultBuf nnResultBuf;
  bool skipCache = false;
  bool includeOwnerMap = true;
  nnEvaluator->evaluate(
    board, hist, rootPla,
    searchParams.drawEquivalentWinsForWhite,
    nnResultBuf, &logger, skipCache, includeOwnerMap
  );
  double expectedScore = nnResultBuf.result->whiteScoreMean;
  recentScoreCenter = expectedScore * (1.0 - searchParams.dynamicScoreCenterZeroWeight);
  double cap =  sqrt(board.x_size * board.y_size);
  if(recentScoreCenter > expectedScore + cap)
    recentScoreCenter = expectedScore + cap;
  if(recentScoreCenter < expectedScore - cap)
    recentScoreCenter = expectedScore - cap;
}

int64_t Search::numRootVisits() const {
  if(rootNode == NULL)
    return 0;
  while(rootNode->statsLock.test_and_set(std::memory_order_acquire));
  int64_t n = rootNode->stats.visits;
  rootNode->statsLock.clear(std::memory_order_release);
  return n;
}

void Search::addDirichletNoise(const SearchParams& searchParams, Rand& rand, int policySize, float* policyProbs) {
  int legalCount = 0;
  for(int i = 0; i<policySize; i++) {
    if(policyProbs[i] >= 0)
      legalCount += 1;
  }

  if(legalCount <= 0)
    throw StringError("addDirichletNoise: No move with nonnegative policy value - can't even pass?");

  //Generate gamma draw on each move
  double alpha = searchParams.rootDirichletNoiseTotalConcentration / legalCount;
  double rSum = 0.0;
  double r[NNPos::MAX_NN_POLICY_SIZE];
  for(int i = 0; i<policySize; i++) {
    if(policyProbs[i] >= 0) {
      r[i] = rand.nextGamma(alpha);
      rSum += r[i];
    }
    else
      r[i] = 0.0;
  }

  //Normalized gamma draws -> dirichlet noise
  for(int i = 0; i<policySize; i++)
    r[i] /= rSum;

  //At this point, r[i] contains a dirichlet distribution draw, so add it into the nnOutput.
  for(int i = 0; i<policySize; i++) {
    if(policyProbs[i] >= 0) {
      double weight = searchParams.rootDirichletNoiseWeight;
      policyProbs[i] = (float)(r[i] * weight + policyProbs[i] * (1.0-weight));
    }
  }
}


//Assumes node is locked
void Search::maybeAddPolicyNoiseAndTempAlreadyLocked(SearchThread& thread, SearchNode& node, bool isRoot) const {
  if(!isRoot)
    return;
  if(!searchParams.rootNoiseEnabled && searchParams.rootPolicyTemperature == 1.0)
    return;
  if(node.nnOutput->noisedPolicyProbs != NULL)
    return;

  //Copy nnOutput as we're about to modify its policy to add noise or temperature
  {
    shared_ptr<NNOutput> newNNOutput = std::make_shared<NNOutput>(*(node.nnOutput));
    //Replace the old pointer
    node.nnOutput = newNNOutput;
  }

  float* noisedPolicyProbs = new float[NNPos::MAX_NN_POLICY_SIZE];
  node.nnOutput->noisedPolicyProbs = noisedPolicyProbs;
  std::copy(node.nnOutput->policyProbs, node.nnOutput->policyProbs + NNPos::MAX_NN_POLICY_SIZE, noisedPolicyProbs);
  
  if(searchParams.rootPolicyTemperature != 1.0) {
    double maxValue = 0.0;
    for(int i = 0; i<policySize; i++) {
      double prob = noisedPolicyProbs[i];
      if(prob > maxValue)
        maxValue = prob;
    }
    assert(maxValue > 0.0);

    double logMaxValue = log(maxValue);
    double invTemp = 1.0 / searchParams.rootPolicyTemperature;
    double sum = 0.0;

    for(int i = 0; i<policySize; i++) {
      if(noisedPolicyProbs[i] > 0) {
        //Numerically stable way to raise to power and normalize
<<<<<<< HEAD
        double p = exp((log((double)noisedPolicyProbs[i]) - logMaxValue) * invTemp);
        noisedPolicyProbs[i] = p;
=======
        float p = (float)exp((log((double)node.nnOutput->policyProbs[i]) - logMaxValue) * invTemp);
        node.nnOutput->policyProbs[i] = p;
>>>>>>> 5a3818f2
        sum += p;
      }
    }
    assert(sum > 0.0);
    for(int i = 0; i<policySize; i++) {
<<<<<<< HEAD
      if(noisedPolicyProbs[i] >= 0) {
        noisedPolicyProbs[i] = (double)noisedPolicyProbs[i] / sum;
=======
      if(node.nnOutput->policyProbs[i] >= 0) {
        node.nnOutput->policyProbs[i] = (float)(node.nnOutput->policyProbs[i] / sum);
>>>>>>> 5a3818f2
      }
    }
  }

  if(searchParams.rootNoiseEnabled) {
<<<<<<< HEAD
    int legalCount = 0;
    for(int i = 0; i<policySize; i++) {
      if(noisedPolicyProbs[i] >= 0)
        legalCount += 1;
    }

    if(legalCount <= 0)
      throw StringError("maybeAddPolicyNoiseAndTempAlreadyLocked: No move with nonnegative policy value - can't even pass?");

    //We're going to generate a gamma draw on each move with alphas that sum up to searchParams.rootDirichletNoiseTotalConcentration.
    //Half of the alpha weight are uniform.
    //The other half are shaped based on the log of the existing policy.
    double r[NNPos::MAX_NN_POLICY_SIZE];
    double logPolicySum = 0.0;
    for(int i = 0; i<policySize; i++) {
      if(noisedPolicyProbs[i] >= 0) {
        r[i] = log(std::min(0.01, (double)noisedPolicyProbs[i]) + 1e-20);
        logPolicySum += r[i];
      }
    }
    double logPolicyMean = logPolicySum / legalCount;
    double alphaPropSum = 0.0;
    for(int i = 0; i<policySize; i++) {
      if(noisedPolicyProbs[i] >= 0) {
        r[i] = std::max(0.0, r[i] - logPolicyMean);
        alphaPropSum += r[i];
      }
    }
    double uniformProb = 1.0 / legalCount;
    if(alphaPropSum <= 0.0) {
      for(int i = 0; i<policySize; i++) {
        if(noisedPolicyProbs[i] >= 0)
          r[i] = uniformProb;
      }
    }
    else {
      for(int i = 0; i<policySize; i++) {
        if(noisedPolicyProbs[i] >= 0)
          r[i] = 0.5 * (r[i] / alphaPropSum + uniformProb);
      }
    }

    //TODO debug printing
    // for(int y = 0; y<rootBoard.y_size; y++) {
    //   for(int x = 0; x<rootBoard.x_size; x++) {
    //     int pos = NNPos::xyToPos(x,y,node.nnOutput->nnXLen);
    //     double prob = r[pos] * searchParams.rootDirichletNoiseTotalConcentration;
    //     if(noisedPolicyProbs[pos] < 0)
    //       cout << "   -  " << " ";
    //     else
    //       cout << Global::strprintf("%6.3f",prob) << " ";
    //   }
    //   cout << endl;
    // }
    // double prob = r[NNPos::locToPos(Board::PASS_LOC,rootBoard.x_size,node.nnOutput->nnXLen,node.nnOutput->nnYLen)] * searchParams.rootDirichletNoiseTotalConcentration;
    // cout << "Pass " << Global::strprintf("%6.3f",prob) << endl;
    
    //r now contains the proportions with which we would like to split the alpha
    //The total of the alphas is searchParams.rootDirichletNoiseTotalConcentration
    //Generate gamma draw on each move
    double rSum = 0.0;    
    for(int i = 0; i<policySize; i++) {
      if(noisedPolicyProbs[i] >= 0) {
        r[i] = thread.rand.nextGamma(r[i] * searchParams.rootDirichletNoiseTotalConcentration);
        rSum += r[i];
      }
      else
        r[i] = 0.0;
    }

    //Normalized gamma draws -> dirichlet noise
    for(int i = 0; i<policySize; i++)
      r[i] /= rSum;

    //At this point, r[i] contains a dirichlet distribution draw, so add it into the nnOutput.
    for(int i = 0; i<policySize; i++) {
      if(noisedPolicyProbs[i] >= 0) {
        double weight = searchParams.rootDirichletNoiseWeight;
        noisedPolicyProbs[i] = r[i] * weight + noisedPolicyProbs[i] * (1.0-weight);
      }
    }
=======
    addDirichletNoise(searchParams, thread.rand, policySize, node.nnOutput->policyProbs);
>>>>>>> 5a3818f2
  }

}

bool Search::isAllowedRootMove(Loc moveLoc) const {
  assert(moveLoc == Board::PASS_LOC || rootBoard.isOnBoard(moveLoc));

  //For use on some online go servers, we want to be able to support a cleanup mode, where we force
  //the capture of stones that our training ruleset would consider simply dead by virtue of them
  //being pass-dead, so we add an option to forbid passing at the root.
  if(!rootPassLegal && moveLoc == Board::PASS_LOC)
    return false;
  //A bad situation that can happen that unnecessarily prolongs training games is where one player
  //repeatedly passes and the other side repeatedly fills the opponent's space and/or suicides over and over.
  //To mitigate some of this and save computation, we make it so that at the root, if the last four moves by the opponent
  //were passes, we will never play a move in either player's pass-alive area. In theory this could prune
  //a good move in situations like https://senseis.xmp.net/?1EyeFlaw, but this should be extraordinarly rare,
  if(searchParams.rootPruneUselessMoves &&
     rootHistory.moveHistory.size() > 0 &&
     moveLoc != Board::PASS_LOC
  ) {
    int lastIdx = rootHistory.moveHistory.size()-1;
    Player opp = getOpp(rootPla);
    if(lastIdx >= 6 &&
       rootHistory.moveHistory[lastIdx-0].loc == Board::PASS_LOC &&
       rootHistory.moveHistory[lastIdx-2].loc == Board::PASS_LOC &&
       rootHistory.moveHistory[lastIdx-4].loc == Board::PASS_LOC &&
       rootHistory.moveHistory[lastIdx-6].loc == Board::PASS_LOC &&
       rootHistory.moveHistory[lastIdx-0].pla == opp &&
       rootHistory.moveHistory[lastIdx-2].pla == opp &&
       rootHistory.moveHistory[lastIdx-4].pla == opp &&
       rootHistory.moveHistory[lastIdx-6].pla == opp &&
       (rootSafeArea[moveLoc] == opp || rootSafeArea[moveLoc] == rootPla))
      return false;
  }
  return true;
}

void Search::getValueChildWeights(
  int numChildren,
  //Unlike everywhere else where values are from white's perspective, values here are from one's own perspective
  const vector<double>& childSelfValuesBuf,
  const vector<int64_t>& childVisitsBuf,
  vector<double>& resultBuf
) const {
  resultBuf.clear();
  if(numChildren <= 0)
    return;
  if(numChildren == 1) {
    resultBuf.push_back(1.0);
    return;
  }

  assert(numChildren <= NNPos::MAX_NN_POLICY_SIZE);
  double stdevs[NNPos::MAX_NN_POLICY_SIZE];
  for(int i = 0; i<numChildren; i++) {
    int64_t numVisits = childVisitsBuf[i];
    assert(numVisits >= 0);
    if(numVisits == 0) {
      stdevs[i] = 0.0; //Unused
      continue;
    }

    double precision = 1.5 * sqrt((double)numVisits);

    //Ensure some minimum variance for stability regardless of how we change the above formula
    static const double minVariance = 0.00000001;
    stdevs[i] = sqrt(minVariance + 1.0 / precision);
  }

  double simpleValueSum = 0.0;
  int64_t numChildVisits = 0;
  for(int i = 0; i<numChildren; i++) {
    simpleValueSum += childSelfValuesBuf[i] * childVisitsBuf[i];
    numChildVisits += childVisitsBuf[i];
  }

  double simpleValue = simpleValueSum / numChildVisits;

  double weight[NNPos::MAX_NN_POLICY_SIZE];
  for(int i = 0; i<numChildren; i++) {
    if(childVisitsBuf[i] == 0) {
      weight[i] = 0.0;
      continue;
    }
    else {
      double z = (childSelfValuesBuf[i] - simpleValue) / stdevs[i];
      //Also just for numeric sanity, make sure everything has some tiny minimum value.
      weight[i] = valueWeightDistribution->getCdf(z) + 0.0001;
    }
  }

  //Post-process and normalize, to make sure we exactly have a probability distribution and sum exactly to 1.
  double totalWeight = 0.0;
  for(int i = 0; i<numChildren; i++) {
    double p = weight[i];
    totalWeight += p;
    resultBuf.push_back(p);
  }

  assert(totalWeight >= 0.0);
  if(totalWeight > 0) {
    for(int i = 0; i<numChildren; i++) {
      resultBuf[i] /= totalWeight;
    }
  }

}

//Parent must be locked
void Search::getSelfUtilityLCBAndRadius(const SearchNode& parent, const SearchNode* child, double& lcbBuf, double& radiusBuf) const {
  while(child->statsLock.test_and_set(std::memory_order_acquire));
  double utilitySum = child->stats.utilitySum;
  double utilitySqSum = child->stats.utilitySqSum;
  double scoreMeanSum = child->stats.scoreMeanSum;
  double scoreMeanSqSum = child->stats.scoreMeanSqSum;
  double weightSum = child->stats.weightSum;
  double weightSqSum = child->stats.weightSqSum;
  child->statsLock.clear(std::memory_order_release);

  radiusBuf = 2.0 * (searchParams.winLossUtilityFactor + searchParams.staticScoreUtilityFactor + searchParams.dynamicScoreUtilityFactor);
  lcbBuf = -radiusBuf;
  if(weightSum <= 0.0)
    return;

  assert(weightSqSum > 0.0);
  double ess = weightSum * weightSum / weightSqSum;
  int64_t essInt = (int64_t)round(ess);
  if(essInt < MIN_VISITS_FOR_LCB)
    return;

  double utilityNoBonus = utilitySum / weightSum;
  double endingScoreBonus = getEndingWhiteScoreBonus(parent,child);
  double utilityDiff = getScoreUtilityDiff(scoreMeanSum, scoreMeanSqSum, weightSum, endingScoreBonus);
  double utilityWithBonus = utilityNoBonus + utilityDiff;
  double selfUtility = parent.nextPla == P_WHITE ? utilityWithBonus : -utilityWithBonus;

  double utilityVariance = std::max(1e-8, utilitySqSum/weightSum - utilityNoBonus * utilityNoBonus);
  double estimateStdev = sqrt(utilityVariance / ess);
  double radius = estimateStdev * getNormToTApproxForLCB(essInt);

  lcbBuf = selfUtility - radius;
  radiusBuf = radius;
}

double Search::getExploreSelectionValue(
  double nnPolicyProb, int64_t totalChildVisits, int64_t childVisits,
  double childUtility, Player pla
) const {
  if(nnPolicyProb < 0)
    return POLICY_ILLEGAL_SELECTION_VALUE;

  double exploreComponent =
    searchParams.cpuctExploration
    * nnPolicyProb
    * sqrt((double)totalChildVisits + 0.01) //TODO this is weird when totalChildVisits == 0, first exploration
    / (1.0 + childVisits);

  //At the last moment, adjust value to be from the player's perspective, so that players prefer values in their favor
  //rather than in white's favor
  double valueComponent = pla == P_WHITE ? childUtility : -childUtility;
  return exploreComponent + valueComponent;
}

//Parent must be locked
double Search::getEndingWhiteScoreBonus(const SearchNode& parent, const SearchNode* child) const {
  if(&parent != rootNode || child->prevMoveLoc == Board::NULL_LOC)
    return 0.0;
  if(parent.nnOutput == nullptr || parent.nnOutput->whiteOwnerMap == NULL)
    return 0.0;

  bool isAreaIsh = rootHistory.rules.scoringRule == Rules::SCORING_AREA
    || (rootHistory.rules.scoringRule == Rules::SCORING_TERRITORY && rootHistory.encorePhase >= 2);
  assert(parent.nnOutput->nnXLen == nnXLen);
  assert(parent.nnOutput->nnYLen == nnYLen);
  float* whiteOwnerMap = parent.nnOutput->whiteOwnerMap;
  Loc moveLoc = child->prevMoveLoc;

  //Extra points from the perspective of the root player
  double extraRootPoints = 0.0;
  if(isAreaIsh) {
    //Areaish scoring - in an effort to keep the game short and slightly discourage pointless territory filling at the end
    //discourage any move that, except in case of ko, is either:
    // * On a spot that the opponent almost surely owns
    // * On a spot that the player almost surely owns and it is not adjacent to opponent stones and is not a connection of non-pass-alive groups.
    //These conditions should still make it so that "cleanup" and dame-filling moves are not discouraged.
    if(moveLoc != Board::PASS_LOC && rootBoard.ko_loc == Board::NULL_LOC) {
      int pos = NNPos::locToPos(moveLoc,rootBoard.x_size,nnXLen,nnYLen);
      double plaOwnership = rootPla == P_WHITE ? whiteOwnerMap[pos] : -whiteOwnerMap[pos];
      if(plaOwnership <= -0.95)
        extraRootPoints -= searchParams.rootEndingBonusPoints * ((-0.95 - plaOwnership) / 0.05);
      else if(plaOwnership >= 0.95) {
        if(!rootBoard.isAdjacentToPla(moveLoc,getOpp(rootPla)) &&
           !rootBoard.isNonPassAliveSelfConnection(moveLoc,rootPla,rootSafeArea)) {
          extraRootPoints -= searchParams.rootEndingBonusPoints * ((plaOwnership - 0.95) / 0.05);
        }
      }
    }
  }
  else {
    //Territorish scoring - slightly encourage dame-filling by discouraging passing, so that the player will try to do everything
    //non-point-losing first, like filling dame.
    //Human japanese rules often "want" you to fill the dame so this is a cosmetic adjustment to encourage the neural
    //net to learn to do so in the main phase rather than waiting until the encore.
    //But cosmetically, it's also not great if we just encourage useless threat moves in the opponent's territory to prolong the game.
    //So also discourage those moves except in cases of ko. Also similar to area scoring just to be symmetrical, discourage moves on spots
    //that the player almost surely owns that are not adjacent to opponent stones and are not a connection of non-pass-alive groups.
    if(moveLoc == Board::PASS_LOC)
      extraRootPoints -= searchParams.rootEndingBonusPoints * (2.0/3.0);
    else if(rootBoard.ko_loc == Board::NULL_LOC) {
      int pos = NNPos::locToPos(moveLoc,rootBoard.x_size,nnXLen,nnYLen);
      double plaOwnership = rootPla == P_WHITE ? whiteOwnerMap[pos] : -whiteOwnerMap[pos];
      if(plaOwnership <= -0.95)
        extraRootPoints -= searchParams.rootEndingBonusPoints * ((-0.95 - plaOwnership) / 0.05);
      else if(plaOwnership >= 0.95) {
        if(!rootBoard.isAdjacentToPla(moveLoc,getOpp(rootPla)) &&
           !rootBoard.isNonPassAliveSelfConnection(moveLoc,rootPla,rootSafeArea)) {
          extraRootPoints -= searchParams.rootEndingBonusPoints * ((plaOwnership - 0.95) / 0.05);
        }
      }
    }
  }

  if(rootPla == P_WHITE)
    return extraRootPoints;
  else
    return -extraRootPoints;
}

int Search::getPos(Loc moveLoc) const {
  return NNPos::locToPos(moveLoc,rootBoard.x_size,nnXLen,nnYLen);
}

//Parent must be locked
double Search::getExploreSelectionValue(
  const SearchNode& parent, const float* parentPolicyProbs, const SearchNode* child,
  int64_t totalChildVisits, double fpuValue, bool isRootDuringSearch
) const {
  Loc moveLoc = child->prevMoveLoc;
  int movePos = getPos(moveLoc);
  float nnPolicyProb = parentPolicyProbs[movePos];

  while(child->statsLock.test_and_set(std::memory_order_acquire));
  int64_t childVisits = child->stats.visits;
  double utilitySum = child->stats.utilitySum;
  double scoreMeanSum = child->stats.scoreMeanSum;
  double scoreMeanSqSum = child->stats.scoreMeanSqSum;
  double weightSum = child->stats.weightSum;
  int32_t childVirtualLosses = child->virtualLosses;
  child->statsLock.clear(std::memory_order_release);

  //It's possible that childVisits is actually 0 here with multithreading because we're visiting this node while a child has
  //been expanded but its thread not yet finished its first visit
  double childUtility;
  if(childVisits <= 0)
    childUtility = fpuValue;
  else {
    assert(weightSum > 0.0);
    childUtility = utilitySum / weightSum;

    //Tiny adjustment for passing
    double endingScoreBonus = getEndingWhiteScoreBonus(parent,child);
    if(endingScoreBonus != 0)
      childUtility += getScoreUtilityDiff(scoreMeanSum, scoreMeanSqSum, weightSum, endingScoreBonus);
  }

  //When multithreading, totalChildVisits could be out of sync with childVisits, so if they provably are, then fix that up
  if(totalChildVisits < childVisits)
    totalChildVisits = childVisits;

  //Virtual losses to direct threads down different paths
  if(childVirtualLosses > 0) {
    //totalChildVisits += childVirtualLosses; //Should get better thread dispersal without this
    childVisits += childVirtualLosses;
    double utilityRadius = searchParams.winLossUtilityFactor + searchParams.staticScoreUtilityFactor + searchParams.dynamicScoreUtilityFactor;
    double virtualLossUtility = (parent.nextPla == P_WHITE ? -utilityRadius : utilityRadius);
    double virtualLossVisitFrac = (double)childVirtualLosses / childVisits;
    childUtility = childUtility + (virtualLossUtility - childUtility) * virtualLossVisitFrac;
  }

  //Hack to get the root to funnel more visits down child branches
  if(isRootDuringSearch && searchParams.rootDesiredPerChildVisitsCoeff > 0.0) {
    if(childVisits < sqrt(nnPolicyProb * totalChildVisits * searchParams.rootDesiredPerChildVisitsCoeff)) {
      return 1e20;
    }
  }

  return getExploreSelectionValue(nnPolicyProb,totalChildVisits,childVisits,childUtility,parent.nextPla);
}
<<<<<<< HEAD
//Parent must be locked
double Search::getNewExploreSelectionValue(const SearchNode& parent, int movePos, int64_t totalChildVisits, double fpuValue) const {
  float* policyProbs = parent.nnOutput->getPolicyProbsMaybeNoised();
  float nnPolicyProb = policyProbs[movePos];
=======

double Search::getNewExploreSelectionValue(const SearchNode& parent, float nnPolicyProb, int64_t totalChildVisits, double fpuValue) const {
>>>>>>> 5a3818f2
  int64_t childVisits = 0;
  double childUtility = fpuValue;
  return getExploreSelectionValue(nnPolicyProb,totalChildVisits,childVisits,childUtility,parent.nextPla);
}

//Parent must be locked
int64_t Search::getReducedPlaySelectionVisits(
  const SearchNode& parent, const float* parentPolicyProbs, const float* maybeNoisedPolicyProbs, const SearchNode* child,
  int64_t totalChildVisits, double bestChildExploreSelectionValue
) const {
  assert(&parent == rootNode);
  Loc moveLoc = child->prevMoveLoc;
  int movePos = getPos(moveLoc);
  float nnPolicyProb = parentPolicyProbs[movePos];
  float maybeNoisedNNPolicyProb = maybeNoisedPolicyProbs[movePos];

  while(child->statsLock.test_and_set(std::memory_order_acquire));
  int64_t childVisits = child->stats.visits;
  double utilitySum = child->stats.utilitySum;
  double scoreMeanSum = child->stats.scoreMeanSum;
  double scoreMeanSqSum = child->stats.scoreMeanSqSum;
  double weightSum = child->stats.weightSum;
  child->statsLock.clear(std::memory_order_release);

  //getReducedPlaySelectionValue only happens after the search, so there should be no multithreading shenanigans that give us a 0-visit child.
  assert(childVisits > 0);
  assert(weightSum > 0.0);

  //Tiny adjustment for passing
  double endingScoreBonus = getEndingWhiteScoreBonus(parent,child);
  double childUtility = utilitySum / weightSum;
  if(endingScoreBonus != 0)
    childUtility += getScoreUtilityDiff(scoreMeanSum, scoreMeanSqSum, weightSum, endingScoreBonus);

  int64_t desiredVisits = (int64_t)ceil(sqrt(maybeNoisedNNPolicyProb * totalChildVisits * searchParams.rootDesiredPerChildVisitsCoeff));
  for(int i = 0; i<desiredVisits; i++) {
    if(childVisits <= 0)
      break;
    double exploreSelectionValue = getExploreSelectionValue(nnPolicyProb,totalChildVisits,childVisits-1,childUtility,parent.nextPla);
    if(exploreSelectionValue < bestChildExploreSelectionValue) {
      childVisits -= 1;
      continue;
    }
    else
      break;
  }

  return childVisits;
}

double Search::getFpuValueForChildrenAssumeVisited(const SearchNode& node, Player pla, bool isRoot, double policyProbMassVisited, double& parentUtility) const {
  if(searchParams.fpuUseParentAverage) {
    while(node.statsLock.test_and_set(std::memory_order_acquire));
    double utilitySum = node.stats.utilitySum;
    double weightSum = node.stats.weightSum;
    node.statsLock.clear(std::memory_order_release);

    assert(weightSum > 0.0);
    parentUtility = utilitySum / weightSum;
  }
  else {
    parentUtility = getUtilityFromNN(*node.nnOutput);
  }

  double fpuValue;
  {
    double fpuReductionMax = isRoot ? searchParams.rootFpuReductionMax : searchParams.fpuReductionMax;
    double fpuLossProp = isRoot ? searchParams.rootFpuLossProp : searchParams.fpuLossProp;
    double utilityRadius = searchParams.winLossUtilityFactor + searchParams.staticScoreUtilityFactor + searchParams.dynamicScoreUtilityFactor;

    double reduction = fpuReductionMax * sqrt(policyProbMassVisited);
    fpuValue = pla == P_WHITE ? parentUtility - reduction : parentUtility + reduction;
    double lossValue = pla == P_WHITE ? -utilityRadius : utilityRadius;
    fpuValue = fpuValue + (lossValue - fpuValue) * fpuLossProp;
  }

  return fpuValue;
}


//Assumes node is locked
void Search::selectBestChildToDescend(
  const SearchThread& thread, const SearchNode& node, int& bestChildIdx, Loc& bestChildMoveLoc,
  bool posesWithChildBuf[NNPos::MAX_NN_POLICY_SIZE],
  bool isRoot) const
{
  assert(thread.pla == node.nextPla);

  double maxSelectionValue = POLICY_ILLEGAL_SELECTION_VALUE;
  bestChildIdx = -1;
  bestChildMoveLoc = Board::NULL_LOC;

  int numChildren = node.numChildren;

  double policyProbMassVisited = 0.0;
  int64_t totalChildVisits = 0;
  float* policyProbs = node.nnOutput->getPolicyProbsMaybeNoised();
  for(int i = 0; i<numChildren; i++) {
    const SearchNode* child = node.children[i];
    Loc moveLoc = child->prevMoveLoc;
    int movePos = getPos(moveLoc);
    float nnPolicyProb = policyProbs[movePos];
    policyProbMassVisited += nnPolicyProb;

    while(child->statsLock.test_and_set(std::memory_order_acquire));
    int64_t childVisits = child->stats.visits;
    child->statsLock.clear(std::memory_order_release);

    totalChildVisits += childVisits;
  }
  //Probability mass should not sum to more than 1, giving a generous allowance
  //for floating point error.
  assert(policyProbMassVisited <= 1.0001);

  //First play urgency
  double parentUtility;
  double fpuValue = getFpuValueForChildrenAssumeVisited(node, thread.pla, isRoot, policyProbMassVisited, parentUtility);

  std::fill(posesWithChildBuf,posesWithChildBuf+NNPos::MAX_NN_POLICY_SIZE,false);

  //Try all existing children
  for(int i = 0; i<numChildren; i++) {
    const SearchNode* child = node.children[i];
    Loc moveLoc = child->prevMoveLoc;
    bool isRootDuringSearch = isRoot;
    double selectionValue = getExploreSelectionValue(node,policyProbs,child,totalChildVisits,fpuValue,isRootDuringSearch);
    if(selectionValue > maxSelectionValue) {
      maxSelectionValue = selectionValue;
      bestChildIdx = i;
      bestChildMoveLoc = moveLoc;
    }

    posesWithChildBuf[getPos(moveLoc)] = true;
  }

  //Try the new child with the best policy value
  Loc bestNewMoveLoc = Board::NULL_LOC;
  float bestNewNNPolicyProb = -1.0f;
  for(int movePos = 0; movePos<policySize; movePos++) {
    bool alreadyTried = posesWithChildBuf[movePos];
    if(alreadyTried)
      continue;

    Loc moveLoc = NNPos::posToLoc(movePos,thread.board.x_size,thread.board.y_size,nnXLen,nnYLen);
    if(moveLoc == Board::NULL_LOC)
      continue;

    //Special logic for the root
    if(isRoot) {
      assert(thread.board.pos_hash == rootBoard.pos_hash);
      assert(thread.pla == rootPla);
      if(!isAllowedRootMove(moveLoc))
        continue;
    }

    float nnPolicyProb = node.nnOutput->policyProbs[movePos];
    if(nnPolicyProb > bestNewNNPolicyProb) {
      bestNewNNPolicyProb = nnPolicyProb;
      bestNewMoveLoc = moveLoc;
    }
  }
  if(bestNewMoveLoc != Board::NULL_LOC) {
    double selectionValue = getNewExploreSelectionValue(node,bestNewNNPolicyProb,totalChildVisits,fpuValue);
    if(selectionValue > maxSelectionValue) {
      maxSelectionValue = selectionValue;
      bestChildIdx = numChildren;
      bestChildMoveLoc = bestNewMoveLoc;
    }
  }

}
void Search::updateStatsAfterPlayout(SearchNode& node, SearchThread& thread, int32_t virtualLossesToSubtract, bool isRoot) {
  recomputeNodeStats(node,thread,1,virtualLossesToSubtract,isRoot);
}

//Recompute all the stats of this node based on its children, except its visits and virtual losses, which are not child-dependent and
//are updated in the manner specified.
void Search::recomputeNodeStats(SearchNode& node, SearchThread& thread, int numVisitsToAdd, int32_t virtualLossesToSubtract, bool isRoot) {
  //Find all children and compute weighting of the children based on their values
  vector<double>& weightFactors = thread.weightFactorBuf;
  vector<double>& winValues = thread.winValuesBuf;
  vector<double>& noResultValues = thread.noResultValuesBuf;
  vector<double>& scoreMeans = thread.scoreMeansBuf;
  vector<double>& scoreMeanSqs = thread.scoreMeanSqsBuf;
  vector<double>& utilitySums = thread.utilityBuf;
  vector<double>& utilitySqSums = thread.utilitySqBuf;
  vector<double>& selfUtilities = thread.selfUtilityBuf;
  vector<double>& weightSums = thread.weightBuf;
  vector<double>& weightSqSums = thread.weightSqBuf;
  vector<int64_t>& visits = thread.visitsBuf;

  int64_t totalChildVisits = 0;
  int64_t maxChildVisits = 0;

  std::mutex& mutex = mutexPool->getMutex(node.lockIdx);
  unique_lock<std::mutex> lock(mutex);

  int numChildren = node.numChildren;
  int numGoodChildren = 0;
  for(int i = 0; i<numChildren; i++) {
    const SearchNode* child = node.children[i];

    while(child->statsLock.test_and_set(std::memory_order_acquire));
    int64_t childVisits = child->stats.visits;
    double winValueSum = child->stats.winValueSum;
    double noResultValueSum = child->stats.noResultValueSum;
    double scoreMeanSum = child->stats.scoreMeanSum;
    double scoreMeanSqSum = child->stats.scoreMeanSqSum;
    double weightSum = child->stats.weightSum;
    double weightSqSum = child->stats.weightSqSum;
    double utilitySum = child->stats.utilitySum;
    double utilitySqSum = child->stats.utilitySqSum;
    child->statsLock.clear(std::memory_order_release);

    if(childVisits <= 0)
      continue;
    assert(weightSum > 0.0);

    double childUtility = utilitySum / weightSum;

    winValues[numGoodChildren] = winValueSum / weightSum;
    noResultValues[numGoodChildren] = noResultValueSum / weightSum;
    scoreMeans[numGoodChildren] = scoreMeanSum / weightSum;
    scoreMeanSqs[numGoodChildren] = scoreMeanSqSum / weightSum;
    utilitySums[numGoodChildren] = utilitySum;
    utilitySqSums[numGoodChildren] = utilitySqSum;
    selfUtilities[numGoodChildren] = node.nextPla == P_WHITE ? childUtility : -childUtility;
    weightSums[numGoodChildren] = weightSum;
    weightSqSums[numGoodChildren] = weightSqSum;
    visits[numGoodChildren] = childVisits;
    totalChildVisits += childVisits;

    if(childVisits > maxChildVisits)
      maxChildVisits = childVisits;
    numGoodChildren++;
  }
  lock.unlock();

  if(searchParams.valueWeightExponent > 0)
    getValueChildWeights(numGoodChildren,selfUtilities,visits,weightFactors);

  //In the case we're enabling noise at the root node, also apply the slight subtraction
  //of visits from the root node's children so as to downweight the effect of the few dozen visits
  //we send towards children that are so bad that we never try them even once again.

  //One slightly surprising behavior is that this slight subtraction won't happen in the case where
  //we have just promoted a child to the root due to preservation of the tree across moves
  //but we haven't sent any playouts through the root yet. But having rootNoiseEnabled without
  //clearing the tree every search is a bit weird anyways.
  double amountToSubtract = 0.0;
  double amountToPrune = 0.0;
  if(isRoot && searchParams.rootNoiseEnabled) {
    amountToSubtract = std::min(searchParams.chosenMoveSubtract, maxChildVisits/64.0);
    amountToPrune = std::min(searchParams.chosenMovePrune, maxChildVisits/64.0);
  }

  double winValueSum = 0.0;
  double noResultValueSum = 0.0;
  double scoreMeanSum = 0.0;
  double scoreMeanSqSum = 0.0;
  double utilitySum = 0.0;
  double utilitySqSum = 0.0;
  double weightSum = 0.0;
  double weightSqSum = 0.0;
  for(int i = 0; i<numGoodChildren; i++) {
    if(visits[i] < amountToPrune)
      continue;
    double desiredWeight = (double)visits[i] - amountToSubtract;
    if(desiredWeight < 0.0)
      continue;

    if(searchParams.visitsExponent != 1.0)
      desiredWeight = pow(desiredWeight, searchParams.visitsExponent);
    if(searchParams.valueWeightExponent > 0)
      desiredWeight *= pow(weightFactors[i], searchParams.valueWeightExponent);

    double weightScaling = desiredWeight / weightSums[i];

    winValueSum += desiredWeight * winValues[i];
    noResultValueSum += desiredWeight * noResultValues[i];
    scoreMeanSum += desiredWeight * scoreMeans[i];
    scoreMeanSqSum += desiredWeight * scoreMeanSqs[i];
    utilitySum += weightScaling * utilitySums[i];
    utilitySqSum += weightScaling * utilitySqSums[i];
    weightSum += desiredWeight;
    weightSqSum += weightScaling * weightScaling * weightSqSums[i];
  }

  //Also add in the direct evaluation of this node.
  {
    //Since we've scaled all the child weights in some arbitrary way, adjust and make sure
    //that the direct evaluation of the node still has precisely 1/N weight.
    //Do some things to carefully avoid divide by 0.
    double desiredWeight;
    if(searchParams.scaleParentWeight) {
      desiredWeight = (totalChildVisits > 0) ? weightSum / totalChildVisits : weightSum;
      if(desiredWeight < 0.0001) //Just in case
        desiredWeight = 0.0001;
    }
    else {
      desiredWeight = 1.0;
    }

    double winProb = (double)node.nnOutput->whiteWinProb;
    double noResultProb = (double)node.nnOutput->whiteNoResultProb;
    double scoreMean = (double)node.nnOutput->whiteScoreMean;
    double scoreMeanSq = (double)node.nnOutput->whiteScoreMeanSq;
    double utility =
      getResultUtility(winProb, noResultProb, searchParams)
      + getScoreUtility(scoreMean, scoreMeanSq, 1.0);

    winValueSum += winProb * desiredWeight;
    noResultValueSum += noResultProb * desiredWeight;
    scoreMeanSum += scoreMean * desiredWeight;
    scoreMeanSqSum += scoreMeanSq * desiredWeight;
    utilitySum += utility * desiredWeight;
    utilitySqSum += utility * utility * desiredWeight;
    weightSum += desiredWeight;
    weightSqSum += desiredWeight * desiredWeight;
  }

  while(node.statsLock.test_and_set(std::memory_order_acquire));
  node.stats.visits += numVisitsToAdd;
  //It's possible that these values are a bit wrong if there's a race and two threads each try to update this
  //each of them only having some of the latest updates for all the children. We just accept this and let the
  //error persist, it will get fixed the next time a visit comes through here and the values will at least
  //be consistent with each other within this node, since statsLock at least ensures these three are set atomically.
  node.stats.winValueSum = winValueSum;
  node.stats.noResultValueSum = noResultValueSum;
  node.stats.scoreMeanSum = scoreMeanSum;
  node.stats.scoreMeanSqSum = scoreMeanSqSum;
  node.stats.utilitySum = utilitySum;
  node.stats.utilitySqSum = utilitySqSum;
  node.stats.weightSum = weightSum;
  node.stats.weightSqSum = weightSqSum;
  node.virtualLosses -= virtualLossesToSubtract;
  node.statsLock.clear(std::memory_order_release);
}

void Search::runSinglePlayout(SearchThread& thread) {
  bool posesWithChildBuf[NNPos::MAX_NN_POLICY_SIZE];
  playoutDescend(thread,*rootNode,posesWithChildBuf,true,0);

  //Restore thread state back to the root state
  thread.pla = rootPla;
  thread.board = rootBoard;
  thread.history = rootHistory;
}

void Search::addLeafValue(SearchNode& node, double winValue, double noResultValue, double scoreMean, double scoreMeanSq, int32_t virtualLossesToSubtract, bool isCertain) {
  double utility =
    getResultUtility(winValue, noResultValue, searchParams)
    + getScoreUtility(scoreMean, scoreMeanSq, 1.0);

  double newWeightSq = isCertain ? 0.001 : 1.0;

  while(node.statsLock.test_and_set(std::memory_order_acquire));
  node.stats.visits += 1;
  node.stats.winValueSum += winValue;
  node.stats.noResultValueSum += noResultValue;
  node.stats.scoreMeanSum += scoreMean;
  node.stats.scoreMeanSqSum += scoreMeanSq;
  node.stats.utilitySum += utility;
  node.stats.utilitySqSum += utility * utility;
  node.stats.weightSum += 1.0;
  node.stats.weightSqSum += newWeightSq;
  node.virtualLosses -= virtualLossesToSubtract;
  node.statsLock.clear(std::memory_order_release);
}

void Search::initNodeNNOutput(
  SearchThread& thread, SearchNode& node,
  bool isRoot, bool skipCache, int32_t virtualLossesToSubtract, bool isReInit
) {
  bool includeOwnerMap = isRoot || alwaysIncludeOwnerMap;
  nnEvaluator->evaluate(
    thread.board, thread.history, thread.pla,
    searchParams.drawEquivalentWinsForWhite,
    thread.nnResultBuf, thread.logger, skipCache, includeOwnerMap
  );

  node.nnOutput = std::move(thread.nnResultBuf.result);
  maybeAddPolicyNoiseAndTempAlreadyLocked(thread,node,isRoot);

  //If this is a re-initialization of the nnOutput, we don't want to add any visits or anything.
  //Also don't bother updating any of the stats. Technically we should do so because winValueSum
  //and such will have changed potentially due to a new orientation of the neural net eval
  //slightly affecting the evals, but this is annoying to recompute from scratch, and on the next
  //visit updateStatsAfterPlayout should fix it all up anyways.
  if(isReInit)
    return;

  //Values in the search are from the perspective of white positive always
  double winProb = (double)node.nnOutput->whiteWinProb;
  double noResultProb = (double)node.nnOutput->whiteNoResultProb;
  double scoreMean = (double)node.nnOutput->whiteScoreMean;
  double scoreMeanSq = (double)node.nnOutput->whiteScoreMeanSq;

  addLeafValue(node,winProb,noResultProb,scoreMean,scoreMeanSq,virtualLossesToSubtract,false);
}

void Search::playoutDescend(
  SearchThread& thread, SearchNode& node,
  bool posesWithChildBuf[NNPos::MAX_NN_POLICY_SIZE],
  bool isRoot, int32_t virtualLossesToSubtract
) {
  //Hit terminal node, finish
  //In the case where we're forcing the search to make another move at the root, don't terminate, actually run search for a move more.
  if(!isRoot && thread.history.isGameFinished) {
    if(thread.history.isNoResult) {
      double winValue = 0.0;
      double noResultValue = 1.0;
      double scoreMean = 0.0;
      double scoreMeanSq = 0.0;
      addLeafValue(node, winValue, noResultValue, scoreMean, scoreMeanSq, virtualLossesToSubtract,true);
      return;
    }
    else {
      double winValue = ScoreValue::whiteWinsOfWinner(thread.history.winner, searchParams.drawEquivalentWinsForWhite);
      double noResultValue = 0.0;
      double scoreMean = ScoreValue::whiteScoreDrawAdjust(thread.history.finalWhiteMinusBlackScore,searchParams.drawEquivalentWinsForWhite,thread.history);
      double scoreMeanSq = ScoreValue::whiteScoreMeanSqOfScoreGridded(thread.history.finalWhiteMinusBlackScore,searchParams.drawEquivalentWinsForWhite,thread.history);
      addLeafValue(node, winValue, noResultValue, scoreMean, scoreMeanSq, virtualLossesToSubtract,true);
      return;
    }
  }

  std::mutex& mutex = mutexPool->getMutex(node.lockIdx);
  unique_lock<std::mutex> lock(mutex);

  //Hit leaf node, finish
  if(node.nnOutput == nullptr) {
    initNodeNNOutput(thread,node,isRoot,false,virtualLossesToSubtract,false);
    return;
  }
  //For the root node, make sure we have a whiteOwnerMap
  if(isRoot && node.nnOutput->whiteOwnerMap == NULL) {
    bool isReInit = true;
    initNodeNNOutput(thread,node,isRoot,false,0,isReInit);
    assert(node.nnOutput->whiteOwnerMap != NULL);
    //As isReInit is true, we don't return, just keep going, since we didn't count this as a true visit in the node stats
  }

  //Not leaf node, so recurse

  //Find the best child to descend down
  int bestChildIdx;
  Loc bestChildMoveLoc;
  selectBestChildToDescend(thread,node,bestChildIdx,bestChildMoveLoc,posesWithChildBuf,isRoot);

  //The absurdly rare case that the move chosen is not legal
  //(this should only happen either on a bug or where the nnHash doesn't have full legality information or when there's an actual hash collision).
  //Regenerate the neural net call and continue
  if(!thread.history.isLegal(thread.board,bestChildMoveLoc,thread.pla)) {
    bool isReInit = true;
    initNodeNNOutput(thread,node,isRoot,true,0,isReInit);

    if(thread.logStream != NULL)
      (*thread.logStream) << "WARNING: Chosen move not legal so regenerated nn output, nnhash=" << node.nnOutput->nnHash << endl;

    //As isReInit is true, we don't return, just keep going, since we didn't count this as a true visit in the node stats
    selectBestChildToDescend(thread,node,bestChildIdx,bestChildMoveLoc,posesWithChildBuf,isRoot);
    //We should absolutely be legal this time
    assert(thread.history.isLegal(thread.board,bestChildMoveLoc,thread.pla));
  }

  if(bestChildIdx < -1) {
    lock.unlock();
    throw StringError("Search error: No move with sane selection value - can't even pass?");
  }

  //Reallocate the children array to increase capacity if necessary
  if(bestChildIdx >= node.childrenCapacity) {
    int newCapacity = node.childrenCapacity + (node.childrenCapacity / 4) + 1;
    assert(newCapacity < 0x3FFF);
    SearchNode** newArr = new SearchNode*[newCapacity];
    for(int i = 0; i<node.numChildren; i++) {
      newArr[i] = node.children[i];
      node.children[i] = NULL;
    }
    SearchNode** oldArr = node.children;
    node.children = newArr;
    node.childrenCapacity = (uint16_t)newCapacity;
    delete[] oldArr;
  }

  Loc moveLoc = bestChildMoveLoc;

  //Allocate a new child node if necessary
  SearchNode* child;
  if(bestChildIdx == node.numChildren) {
    assert(thread.history.isLegal(thread.board,moveLoc,thread.pla));
    thread.history.makeBoardMoveAssumeLegal(thread.board,moveLoc,thread.pla,rootKoHashTable);
    thread.pla = getOpp(thread.pla);

    node.numChildren++;
    child = new SearchNode(*this,thread,moveLoc);
    node.children[bestChildIdx] = child;

    while(child->statsLock.test_and_set(std::memory_order_acquire));
    child->virtualLosses += searchParams.numVirtualLossesPerThread;
    child->statsLock.clear(std::memory_order_release);

    lock.unlock();
  }
  else {
    child = node.children[bestChildIdx];

    while(child->statsLock.test_and_set(std::memory_order_acquire));
    child->virtualLosses += searchParams.numVirtualLossesPerThread;
    child->statsLock.clear(std::memory_order_release);

    //Unlock before making moves if the child already exists since we don't depend on it at this point
    lock.unlock();

    assert(thread.history.isLegal(thread.board,moveLoc,thread.pla));
    thread.history.makeBoardMoveAssumeLegal(thread.board,moveLoc,thread.pla,rootKoHashTable);
    thread.pla = getOpp(thread.pla);
  }

  //Recurse!
  playoutDescend(thread,*child,posesWithChildBuf,false,searchParams.numVirtualLossesPerThread);

  //Update this node stats
  updateStatsAfterPlayout(node,thread,virtualLossesToSubtract,isRoot);
}


void Search::printRootOwnershipMap(ostream& out, Player perspective) const {
  if(rootNode->nnOutput == nullptr)
    return;
  NNOutput& nnOutput = *(rootNode->nnOutput);
  if(nnOutput.whiteOwnerMap == NULL)
    return;

  Player perspectiveToUse = (perspective != P_BLACK && perspective != P_WHITE) ? rootPla : perspective;
  double perspectiveFactor = perspectiveToUse == P_BLACK ? -1.0 : 1.0;

  for(int y = 0; y<rootBoard.y_size; y++) {
    for(int x = 0; x<rootBoard.x_size; x++) {
      int pos = NNPos::xyToPos(x,y,nnOutput.nnXLen);
      out << Global::strprintf("%6.1f ", perspectiveFactor * nnOutput.whiteOwnerMap[pos]*100);
    }
    out << endl;
  }
  out << endl;
}

void Search::printRootPolicyMap(ostream& out) const {
  if(rootNode->nnOutput == nullptr)
    return;
  NNOutput& nnOutput = *(rootNode->nnOutput);

  float* policyProbs = nnOutput.getPolicyProbsMaybeNoised();  
  for(int y = 0; y<rootBoard.y_size; y++) {
    for(int x = 0; x<rootBoard.x_size; x++) {
      int pos = NNPos::xyToPos(x,y,nnOutput.nnXLen);
      out << Global::strprintf("%6.1f ", policyProbs[pos]*100);
    }
    out << endl;
  }
  out << endl;
}

void Search::printRootEndingScoreValueBonus(ostream& out) const {
  std::mutex& mutex = mutexPool->getMutex(rootNode->lockIdx);
  unique_lock<std::mutex> lock(mutex);

  if(rootNode->nnOutput == nullptr)
    return;
  NNOutput& nnOutput = *(rootNode->nnOutput);
  if(nnOutput.whiteOwnerMap == NULL)
    return;

  for(int i = 0; i<rootNode->numChildren; i++) {
    const SearchNode* child = rootNode->children[i];

    while(child->statsLock.test_and_set(std::memory_order_acquire));
    int64_t childVisits = child->stats.visits;
    double utilitySum = child->stats.utilitySum;
    double scoreMeanSum = child->stats.scoreMeanSum;
    double scoreMeanSqSum = child->stats.scoreMeanSqSum;
    double weightSum = child->stats.weightSum;
    child->statsLock.clear(std::memory_order_release);

    double utilityNoBonus = utilitySum / weightSum;
    double endingScoreBonus = getEndingWhiteScoreBonus(*rootNode,child);
    double utilityDiff = getScoreUtilityDiff(scoreMeanSum, scoreMeanSqSum, weightSum, endingScoreBonus);
    double utilityWithBonus = utilityNoBonus + utilityDiff;

    out << Location::toString(child->prevMoveLoc,rootBoard) << " " << Global::strprintf(
      "visits %d utilityNoBonus %.2fc utilityWithBonus %.2fc endingScoreBonus %.2f",
      childVisits, utilityNoBonus*100, utilityWithBonus*100, endingScoreBonus
    );
    out << endl;
  }
}

void Search::appendPV(vector<Loc>& buf, vector<Loc>& scratchLocs, vector<double>& scratchValues, const SearchNode* n, int maxDepth) const {
  appendPVForMove(buf,scratchLocs,scratchValues,n,Board::NULL_LOC,maxDepth);
}

void Search::appendPVForMove(vector<Loc>& buf, vector<Loc>& scratchLocs, vector<double>& scratchValues, const SearchNode* n, Loc move, int maxDepth) const {
  if(n == NULL)
    return;

  for(int depth = 0; depth < maxDepth; depth++) {
    bool success = getPlaySelectionValues(*n, scratchLocs, scratchValues, 1.0, false);
    if(!success)
      return;

    double maxSelectionValue = POLICY_ILLEGAL_SELECTION_VALUE;
    int bestChildIdx = -1;
    Loc bestChildMoveLoc = Board::NULL_LOC;

    for(int i = 0; i<scratchValues.size(); i++) {
      Loc moveLoc = scratchLocs[i];
      double selectionValue = scratchValues[i];

      if(depth == 0 && moveLoc == move) {
        maxSelectionValue = selectionValue;
        bestChildIdx = i;
        bestChildMoveLoc = moveLoc;
        break;
      }

      if(selectionValue > maxSelectionValue) {
        maxSelectionValue = selectionValue;
        bestChildIdx = i;
        bestChildMoveLoc = moveLoc;
      }
    }

    if(bestChildIdx < 0 || bestChildMoveLoc == Board::NULL_LOC)
      return;
    if(depth == 0 && move != Board::NULL_LOC && bestChildMoveLoc != move)
      return;

    const SearchNode& node = *n;
    std::mutex& mutex = mutexPool->getMutex(node.lockIdx);
    unique_lock<std::mutex> lock(mutex);
    assert(node.numChildren >= scratchValues.size());
    //We rely on the fact that children are never reordered - we can access this safely
    //despite dropping the lock in between computing play selection values and now
    n = node.children[bestChildIdx];
    lock.unlock();

    buf.push_back(bestChildMoveLoc);
  }
}


void Search::printPV(ostream& out, const SearchNode* n, int maxDepth) const {
  vector<Loc> buf;
  vector<Loc> scratchLocs;
  vector<double> scratchValues;
  appendPV(buf,scratchLocs,scratchValues,n,maxDepth);
  printPV(out,buf);
}

void Search::printPV(ostream& out, const vector<Loc>& buf) const {
  bool printedAnything = false;
  for(int i = 0; i<buf.size(); i++) {
    if(printedAnything)
      out << " ";
    if(buf[i] == Board::NULL_LOC)
      continue;
    out << Location::toString(buf[i],rootBoard);
    printedAnything = true;
  }
}

//Child should NOT be locked.
AnalysisData Search::getAnalysisDataOfSingleChild(
  const SearchNode* child, vector<Loc>& scratchLocs, vector<double>& scratchValues,
  Loc move, double policyProb, double fpuValue, double parentUtility, double parentWinLossValue,
  double parentScoreMean, double parentScoreStdev, int maxPVDepth
) const {
  uint64_t numVisits = 0;
  double winValueSum = 0.0;
  double noResultValueSum = 0.0;
  double scoreMeanSum = 0.0;
  double scoreMeanSqSum = 0.0;
  double weightSum = 0.0;
  double weightSqSum = 0.0;
  double utilitySum = 0.0;

  if(child != NULL) {
    while(child->statsLock.test_and_set(std::memory_order_acquire));
    numVisits = child->stats.visits;
    winValueSum = child->stats.winValueSum;
    noResultValueSum = child->stats.noResultValueSum;
    scoreMeanSum = child->stats.scoreMeanSum;
    scoreMeanSqSum = child->stats.scoreMeanSqSum;
    weightSum = child->stats.weightSum;
    weightSqSum = child->stats.weightSqSum;
    utilitySum = child->stats.utilitySum;
    child->statsLock.clear(std::memory_order_release);
  }

  AnalysisData data;
  data.move = move;
  data.numVisits = numVisits;
  if(weightSum <= 1e-30) {
    data.utility = fpuValue;
    data.scoreUtility = getScoreUtility(parentScoreMean,parentScoreMean*parentScoreMean+parentScoreStdev*parentScoreStdev,1.0);
    data.resultUtility = fpuValue - data.scoreUtility;
    data.winLossValue = searchParams.winLossUtilityFactor == 1.0 ? parentWinLossValue + (fpuValue - parentUtility) : 0.0;
    data.scoreMean = parentScoreMean;
    data.scoreStdev = parentScoreStdev;
    data.ess = 0.0;
  }
  else {
    double winValue = winValueSum / weightSum;
    double lossValue = (weightSum - winValueSum - noResultValueSum) / weightSum;
    double noResultValue = noResultValueSum / weightSum;
    double scoreMean = scoreMeanSum / weightSum;
    double scoreMeanSq = scoreMeanSqSum / weightSum;

    data.utility = utilitySum / weightSum;
    data.resultUtility = getResultUtility(winValue, noResultValue, searchParams);
    data.scoreUtility = data.utility - data.resultUtility;
    data.winLossValue = winValue - lossValue;
    data.scoreMean = scoreMean;
    data.scoreStdev = getScoreStdev(scoreMean,scoreMeanSq);
    data.ess = weightSum * weightSum / weightSqSum;
  }

  data.policyPrior = policyProb;
  data.order = 0;

  data.pv.clear();
  data.pv.push_back(move);
  appendPV(data.pv, scratchLocs, scratchValues, child, maxPVDepth);

  data.node = child;

  return data;
}

void Search::getAnalysisData(
  vector<AnalysisData>& buf,int minMovesToTryToGet, bool includeWeightFactors, int maxPVDepth
) const {
  buf.clear();
  if(rootNode == NULL)
    return;
  getAnalysisData(*rootNode, buf, minMovesToTryToGet, includeWeightFactors, maxPVDepth);
}

void Search::getAnalysisData(
  const SearchNode& node, vector<AnalysisData>& buf,int minMovesToTryToGet, bool includeWeightFactors, int maxPVDepth
) const {
  buf.clear();
  vector<SearchNode*> children;
  children.reserve(rootBoard.x_size * rootBoard.y_size + 1);

  int numChildren;
  vector<Loc> scratchLocs;
  vector<double> scratchValues;
  double lcbBuf[NNPos::MAX_NN_POLICY_SIZE];
  double radiusBuf[NNPos::MAX_NN_POLICY_SIZE];
  {
    std::mutex& mutex = mutexPool->getMutex(node.lockIdx);
    lock_guard<std::mutex> lock(mutex);
    numChildren = node.numChildren;
    for(int i = 0; i<numChildren; i++)
      children.push_back(node.children[i]);

    if(numChildren <= 0)
      return;

    assert(node.numChildren <= NNPos::MAX_NN_POLICY_SIZE);
    bool alwaysComputeLcb = true;
    bool success = getPlaySelectionValuesAlreadyLocked(node, scratchLocs, scratchValues, 1.0, false, alwaysComputeLcb, lcbBuf, radiusBuf);
    if(!success)
      return;
  }

  //Copy to make sure we keep these values so we can reuse scratch later for PV
  vector<double> playSelectionValues = scratchValues;

  float policyProbs[NNPos::MAX_NN_POLICY_SIZE];
  double policyProbMassVisited = 0.0;
  {
    NNOutput& nnOutput = *(node.nnOutput);
    float* policyProbsFromNN = nnOutput.getPolicyProbsMaybeNoised();
    for(int i = 0; i<NNPos::MAX_NN_POLICY_SIZE; i++)
      policyProbs[i] = policyProbsFromNN[i];

    for(int i = 0; i<numChildren; i++) {
      const SearchNode* child = children[i];
      policyProbMassVisited += policyProbs[getPos(child->prevMoveLoc)];
    }
    //Probability mass should not sum to more than 1, giving a generous allowance
    //for floating point error.
    assert(policyProbMassVisited <= 1.0001);
  }

  double parentWinLossValue;
  double parentScoreMean;
  double parentScoreStdev;
  {
    while(node.statsLock.test_and_set(std::memory_order_acquire));
    double winValueSum = node.stats.winValueSum;
    double noResultValueSum = node.stats.noResultValueSum;
    double scoreMeanSum = node.stats.scoreMeanSum;
    double scoreMeanSqSum = node.stats.scoreMeanSqSum;
    double weightSum = node.stats.weightSum;
    node.statsLock.clear(std::memory_order_release);
    assert(weightSum > 0.0);

    double winValue = winValueSum / weightSum;
    double lossValue = (weightSum - winValueSum - noResultValueSum) / weightSum;

    parentWinLossValue = winValue - lossValue;
    parentScoreMean = scoreMeanSum / weightSum;
    double scoreMeanSq = scoreMeanSqSum / weightSum;
    parentScoreStdev = getScoreStdev(parentScoreMean,scoreMeanSq);
  }

  double parentUtility;
  double fpuValue = getFpuValueForChildrenAssumeVisited(node, rootPla, true, policyProbMassVisited, parentUtility);

  for(int i = 0; i<numChildren; i++) {
    SearchNode* child = children[i];
    double policyProb = policyProbs[getPos(child->prevMoveLoc)];
    AnalysisData data = getAnalysisDataOfSingleChild(
      child, scratchLocs, scratchValues, child->prevMoveLoc, policyProb, fpuValue, parentUtility, parentWinLossValue,
      parentScoreMean, parentScoreStdev, maxPVDepth
    );
    data.playSelectionValue = playSelectionValues[i];
    //Make sure data.lcb is from white's perspective, for consistency with everything else
    //In lcbBuf, it's from self perspective, unlike values at nodes.
    data.lcb = node.nextPla == P_BLACK ? -lcbBuf[i] : lcbBuf[i];
    data.radius = radiusBuf[i];
    buf.push_back(data);
  }

  //Find all children and compute weighting of the children based on their values
  if(includeWeightFactors) {
    vector<double> selfUtilityBuf;
    vector<int64_t> visitsBuf;
    for(int i = 0; i<numChildren; i++) {
      double childUtility = buf[i].utility;
      selfUtilityBuf.push_back(node.nextPla == P_WHITE ? childUtility : -childUtility);
      visitsBuf.push_back(buf[i].numVisits);
    }

    getValueChildWeights(numChildren,selfUtilityBuf,visitsBuf,scratchValues);

    for(int i = 0; i<numChildren; i++)
      buf[i].weightFactor = scratchValues[i];
  }

  //Fill the rest of the moves directly from policy
  if(numChildren < minMovesToTryToGet) {
    //A bit inefficient, but no big deal
    for(int i = 0; i<minMovesToTryToGet - numChildren; i++) {
      int bestPos = -1;
      double bestPolicy = -1.0;
      for(int pos = 0; pos<NNPos::MAX_NN_POLICY_SIZE; pos++) {
        if(policyProbs[pos] < bestPolicy)
          continue;

        bool alreadyUsed = false;
        for(int j = 0; j<buf.size(); j++) {
          if(getPos(buf[j].move) == pos) {
            alreadyUsed = true;
            break;
          }
        }
        if(alreadyUsed)
          continue;

        bestPos = pos;
        bestPolicy = policyProbs[pos];
      }
      if(bestPos < 0 || bestPolicy < 0.0)
        break;

      Loc bestMove = NNPos::posToLoc(bestPos,rootBoard.x_size,rootBoard.y_size,nnXLen,nnYLen);
      AnalysisData data = getAnalysisDataOfSingleChild(
        NULL, scratchLocs, scratchValues, bestMove, bestPolicy, fpuValue, parentUtility, parentWinLossValue,
        parentScoreMean, parentScoreStdev, maxPVDepth
      );
      buf.push_back(data);
    }
  }
  std::stable_sort(buf.begin(),buf.end());

  for(int i = 0; i<buf.size(); i++)
    buf[i].order = i;
}

void Search::printPVForMove(ostream& out, const SearchNode* n, Loc move, int maxDepth) const {
  vector<Loc> buf;
  vector<Loc> scratchLocs;
  vector<double> scratchValues;
  appendPVForMove(buf,scratchLocs,scratchValues,n,move,maxDepth);
  for(int i = 0; i<buf.size(); i++) {
    if(i > 0)
      out << " ";
    out << Location::toString(buf[i],rootBoard);
  }
}

void Search::printTree(ostream& out, const SearchNode* node, PrintTreeOptions options, Player perspective) const {
  string prefix;
  AnalysisData data;
  {
    vector<Loc> scratchLocs;
    vector<double> scratchValues;
    //Use dummy values for parent
    double policyProb = NAN;
    double fpuValue = 0;
    double parentUtility = 0;
    double parentWinLossValue = 0;
    double parentScoreMean = 0;
    double parentScoreStdev = 0;
    data = getAnalysisDataOfSingleChild(
      node, scratchLocs, scratchValues,
      node->prevMoveLoc, policyProb, fpuValue, parentUtility, parentWinLossValue,
      parentScoreMean, parentScoreStdev, options.maxPVDepth_
    );
    data.weightFactor = NAN;
  }
  perspective = (perspective != P_BLACK && perspective != P_WHITE) ? node->nextPla : perspective;
  printTreeHelper(out, node, options, prefix, 0, 0, data, perspective);
}

void Search::printTreeHelper(
  ostream& out, const SearchNode* n, const PrintTreeOptions& options,
  string& prefix, int64_t origVisits, int depth, const AnalysisData& data, Player perspective
) const {
  if(n == NULL)
    return;

  const SearchNode& node = *n;

  Player perspectiveToUse = (perspective != P_BLACK && perspective != P_WHITE) ? n->nextPla : perspective;
  double perspectiveFactor = perspectiveToUse == P_BLACK ? -1.0 : 1.0;

  if(depth == 0)
    origVisits = data.numVisits;

  //Output for this node
  {
    out << prefix;
    char buf[128];

    out << ": ";

    if(data.numVisits > 0) {
      sprintf(buf,"T %6.2fc ",(perspectiveFactor * data.utility * 100.0));
      out << buf;
      sprintf(buf,"W %6.2fc ",(perspectiveFactor * data.resultUtility * 100.0));
      out << buf;
      sprintf(buf,"S %6.2fc (%+5.1f) ",
              perspectiveFactor * data.scoreUtility * 100.0,
              perspectiveFactor * data.scoreMean
      );
      out << buf;
    }

    // bool hasNNValue = false;
    // double nnResultValue;
    // double nnTotalValue;
    // lock.lock();
    // if(node.nnOutput != nullptr) {
    //   nnResultValue = getResultUtilityFromNN(*node.nnOutput,searchParams);
    //   nnTotalValue = getUtilityFromNN(*node.nnOutput);
    //   hasNNValue = true;
    // }
    // lock.unlock();

    // if(hasNNValue) {
    //   sprintf(buf,"VW %6.2fc VS %6.2fc ", nnResultValue * 100.0, (nnTotalValue - nnResultValue) * 100.0);
    //   out << buf;
    // }
    // else {
    //   sprintf(buf,"VW ---.--c VS ---.--c ");
    //   out << buf;
    // }

    if(depth > 0 && !isnan(data.lcb)) {
      sprintf(buf,"LCB %7.2fc ", perspectiveFactor * data.lcb * 100.0);
      out << buf;
    }

    if(!isnan(data.policyPrior)) {
      sprintf(buf,"P %5.2f%% ", data.policyPrior * 100.0);
      out << buf;
    }
    if(!isnan(data.weightFactor)) {
      sprintf(buf,"WF %5.2f%% ", data.weightFactor * 100.0);
      out << buf;
    }
    if(data.playSelectionValue >= 0 && depth > 0) {
      sprintf(buf,"PSV %7.0f ", data.playSelectionValue);
      out << buf;
    }

    if(options.printSqs_) {
      while(node.statsLock.test_and_set(std::memory_order_acquire));
      double scoreMeanSqSum = node.stats.scoreMeanSqSum;
      double utilitySqSum = node.stats.utilitySqSum;
      double weightSum = node.stats.weightSum;
      double weightSqSum = node.stats.weightSqSum;
      node.statsLock.clear(std::memory_order_release);
      sprintf(buf,"SMSQ %5.1f USQ %7.5f W %6.2f WSQ %8.2f ", scoreMeanSqSum/weightSum, utilitySqSum/weightSum, weightSum, weightSqSum);
      out << buf;
    }

    sprintf(buf,"N %7" PRIu64 "  --  ", data.numVisits);
    out << buf;

    printPV(out, data.pv);
    out << endl;
  }

  if(depth >= options.branch_.size()) {
    if(depth >= options.maxDepth_ + options.branch_.size())
      return;
    if(data.numVisits < options.minVisitsToExpand_)
      return;
    if((double)data.numVisits < origVisits * options.minVisitsPropToExpand_)
      return;
  }
  if(depth == options.branch_.size()) {
    out << "---" << playerToString(node.nextPla) << "(" << (node.nextPla == perspectiveToUse ? "^" : "v") << ")---" << endl;
  }

  vector<AnalysisData> analysisData;
  getAnalysisData(node,analysisData,0,true,options.maxPVDepth_);

  int numChildren = analysisData.size();

  //Apply filtering conditions, but include children that don't match the filtering condition
  //but where there are children afterward that do, in case we ever use something more complex
  //than plain visits as a filter criterion. Do this by finding the last child that we want as the threshold.
  int lastIdxWithEnoughVisits = numChildren-1;
  while(true) {
    if(lastIdxWithEnoughVisits <= 0)
      break;

    int64_t childVisits = analysisData[lastIdxWithEnoughVisits].numVisits;
    bool hasEnoughVisits = childVisits >= options.minVisitsToShow_
      && (double)childVisits >= origVisits * options.minVisitsPropToShow_;
    if(hasEnoughVisits)
      break;
    lastIdxWithEnoughVisits--;
  }

  int numChildrenToRecurseOn = numChildren;
  if(options.maxChildrenToShow_ < numChildrenToRecurseOn)
    numChildrenToRecurseOn = options.maxChildrenToShow_;
  if(lastIdxWithEnoughVisits+1 < numChildrenToRecurseOn)
    numChildrenToRecurseOn = lastIdxWithEnoughVisits+1;


  for(int i = 0; i<numChildren; i++) {
    const SearchNode* child = analysisData[i].node;
    Loc moveLoc = child->prevMoveLoc;

    if((depth >= options.branch_.size() && i < numChildrenToRecurseOn) ||
       (depth < options.branch_.size() && moveLoc == options.branch_[depth]))
    {
      size_t oldLen = prefix.length();
      string locStr = Location::toString(moveLoc,rootBoard);
      if(locStr == "pass")
        prefix += "pss";
      else
        prefix += locStr;
      prefix += " ";
      while(prefix.length() < oldLen+4)
        prefix += " ";
      printTreeHelper(
        out,child,options,prefix,origVisits,depth+1,analysisData[i], perspective);
      prefix.erase(oldLen);
    }
  }
}


vector<double> Search::getAverageTreeOwnership(int64_t minVisits) const {
  if(!alwaysIncludeOwnerMap)
    throw StringError("Called Search::getAverageTreeOwnership when alwaysIncludeOwnerMap is false");
  vector<double> vec(nnXLen*nnYLen,0.0);
  getAverageTreeOwnershipHelper(vec,minVisits,1.0,rootNode);
  return vec;
}

double Search::getAverageTreeOwnershipHelper(vector<double>& accum, int64_t minVisits, double desiredWeight, const SearchNode* node) const {
  if(node == NULL)
    return 0;

  std::mutex& mutex = mutexPool->getMutex(node->lockIdx);
  unique_lock<std::mutex> lock(mutex);
  if(node->nnOutput == nullptr)
    return 0;

  shared_ptr<NNOutput> nnOutput = node->nnOutput;

  int numChildren = node->numChildren;
  vector<const SearchNode*> children(numChildren);
  for(int i = 0; i<numChildren; i++)
    children[i] = node->children[i];

  //We can unlock now - during a search, children are never deallocated
  lock.unlock();

  vector<int64_t> visitsBuf(numChildren);
  for(int i = 0; i<numChildren; i++) {
    const SearchNode* child = children[i];
    while(child->statsLock.test_and_set(std::memory_order_acquire));
    int64_t childVisits = child->stats.visits;
    child->statsLock.clear(std::memory_order_release);
    visitsBuf[i] = childVisits;
  }

  double relativeChildrenWeightSum = 0.0;
  int64_t usedChildrenVisitSum = 0;
  for(int i = 0; i<numChildren; i++) {
    int64_t visits = visitsBuf[i];
    if(visits < minVisits)
      continue;
    relativeChildrenWeightSum += (double)visits * visits;
    usedChildrenVisitSum += visits;
  }

  double desiredWeightFromChildren = desiredWeight * usedChildrenVisitSum / (usedChildrenVisitSum + 1);

  //Recurse
  double actualWeightFromChildren = 0.0;
  for(int i = 0; i<numChildren; i++) {
    int64_t visits = visitsBuf[i];
    if(visits < minVisits)
      continue;
    double desiredWeightFromChild = (double)visits * visits / relativeChildrenWeightSum * desiredWeightFromChildren;
    actualWeightFromChildren += getAverageTreeOwnershipHelper(accum,minVisits,desiredWeightFromChild,children[i]);
  }

  double selfWeight = desiredWeight - actualWeightFromChildren;
  float* ownerMap = nnOutput->whiteOwnerMap;
  assert(ownerMap != NULL);
  for(int pos = 0; pos<nnXLen*nnYLen; pos++)
    accum[pos] += selfWeight * ownerMap[pos];

  return desiredWeight;
}<|MERGE_RESOLUTION|>--- conflicted
+++ resolved
@@ -518,40 +518,37 @@
   if(maxValue <= 1e-50)
     return false;
 
+  //TODO
   //Sanity check - if somehow we had more than this, something must have overflowed or gone wrong
-<<<<<<< HEAD
-  if(!(maxValue < 1e9)) {
-    cout << rootBoard << endl;
-    cout << maxValue << endl;
-    for(int i = 0; i<numChildren; i++) {
-      SearchNode* child = node.children[i];
-      Loc moveLoc = child->prevMoveLoc;
-      int movePos = getPos(moveLoc);
-      double policyProb = nnOutput->policyProbs[movePos];
-
-      while(child->statsLock.test_and_set(std::memory_order_acquire));
-      uint64_t numVisits = child->stats.visits;
-      double winValueSum = child->stats.winValueSum;
-      double noResultValueSum = child->stats.noResultValueSum;
-      double scoreMeanSum = child->stats.scoreMeanSum;
-      double scoreMeanSqSum = child->stats.scoreMeanSqSum;
-      double weightSum = child->stats.weightSum;
-      double weightSqSum = child->stats.weightSqSum;
-      double utilitySum = child->stats.utilitySum;
-      double utilitySqSum = child->stats.utilitySqSum;
-      child->statsLock.clear(std::memory_order_release);
-
-      cout << Location::toString(moveLoc,rootBoard) << " ";
-      cout << policyProb << " ";
-      cout << numVisits << " " << winValueSum << " " << noResultValueSum << " " << scoreMeanSum << " " << scoreMeanSqSum << " " << weightSum << " "
-           << weightSqSum << " " << utilitySum << " " << utilitySqSum;
-      cout << endl;
-    }
-  }
-  assert(maxValue < 1e24);
-=======
+  // if(!(maxValue < 1e9)) {
+  //   cout << rootBoard << endl;
+  //   cout << maxValue << endl;
+  //   for(int i = 0; i<numChildren; i++) {
+  //     SearchNode* child = node.children[i];
+  //     Loc moveLoc = child->prevMoveLoc;
+  //     int movePos = getPos(moveLoc);
+  //     double policyProb = nnOutput->policyProbs[movePos];
+
+  //     while(child->statsLock.test_and_set(std::memory_order_acquire));
+  //     uint64_t numVisits = child->stats.visits;
+  //     double winValueSum = child->stats.winValueSum;
+  //     double noResultValueSum = child->stats.noResultValueSum;
+  //     double scoreMeanSum = child->stats.scoreMeanSum;
+  //     double scoreMeanSqSum = child->stats.scoreMeanSqSum;
+  //     double weightSum = child->stats.weightSum;
+  //     double weightSqSum = child->stats.weightSqSum;
+  //     double utilitySum = child->stats.utilitySum;
+  //     double utilitySqSum = child->stats.utilitySqSum;
+  //     child->statsLock.clear(std::memory_order_release);
+
+  //     cout << Location::toString(moveLoc,rootBoard) << " ";
+  //     cout << policyProb << " ";
+  //     cout << numVisits << " " << winValueSum << " " << noResultValueSum << " " << scoreMeanSum << " " << scoreMeanSqSum << " " << weightSum << " "
+  //          << weightSqSum << " " << utilitySum << " " << utilitySqSum;
+  //     cout << endl;
+  //   }
+  // }
   assert(maxValue < 1e40);
->>>>>>> 5a3818f2
 
   double amountToSubtract = std::min(searchParams.chosenMoveSubtract, maxValue/64.0);
   double amountToPrune = std::min(searchParams.chosenMovePrune, maxValue/64.0);
@@ -1102,7 +1099,7 @@
   return n;
 }
 
-void Search::addDirichletNoise(const SearchParams& searchParams, Rand& rand, int policySize, float* policyProbs) {
+void Search::addDirichletNoise(const SearchParams& searchParams, Rand& rand, int policySize, float* policyProbs) {  
   int legalCount = 0;
   for(int i = 0; i<policySize; i++) {
     if(policyProbs[i] >= 0)
@@ -1112,13 +1109,61 @@
   if(legalCount <= 0)
     throw StringError("addDirichletNoise: No move with nonnegative policy value - can't even pass?");
 
-  //Generate gamma draw on each move
-  double alpha = searchParams.rootDirichletNoiseTotalConcentration / legalCount;
-  double rSum = 0.0;
+  //We're going to generate a gamma draw on each move with alphas that sum up to searchParams.rootDirichletNoiseTotalConcentration.
+  //Half of the alpha weight are uniform.
+  //The other half are shaped based on the log of the existing policy.
   double r[NNPos::MAX_NN_POLICY_SIZE];
+  double logPolicySum = 0.0;
   for(int i = 0; i<policySize; i++) {
     if(policyProbs[i] >= 0) {
-      r[i] = rand.nextGamma(alpha);
+      r[i] = log(std::min(0.01, (double)policyProbs[i]) + 1e-20);
+      logPolicySum += r[i];
+    }
+  }
+  double logPolicyMean = logPolicySum / legalCount;
+  double alphaPropSum = 0.0;
+  for(int i = 0; i<policySize; i++) {
+    if(policyProbs[i] >= 0) {
+      r[i] = std::max(0.0, r[i] - logPolicyMean);
+      alphaPropSum += r[i];
+    }
+  }
+  double uniformProb = 1.0 / legalCount;
+  if(alphaPropSum <= 0.0) {
+    for(int i = 0; i<policySize; i++) {
+      if(policyProbs[i] >= 0)
+        r[i] = uniformProb;
+    }
+  }
+  else {
+    for(int i = 0; i<policySize; i++) {
+      if(policyProbs[i] >= 0)
+        r[i] = 0.5 * (r[i] / alphaPropSum + uniformProb);
+    }
+  }
+
+  //TODO debug printing
+  // for(int y = 0; y<rootBoard.y_size; y++) {
+  //   for(int x = 0; x<rootBoard.x_size; x++) {
+  //     int pos = NNPos::xyToPos(x,y,node.nnOutput->nnXLen);
+  //     double prob = r[pos] * searchParams.rootDirichletNoiseTotalConcentration;
+  //     if(policyProbs[pos] < 0)
+  //       cout << "   -  " << " ";
+  //     else
+  //       cout << Global::strprintf("%6.3f",prob) << " ";
+  //   }
+  //   cout << endl;
+  // }
+  // double prob = r[NNPos::locToPos(Board::PASS_LOC,rootBoard.x_size,node.nnOutput->nnXLen,node.nnOutput->nnYLen)] * searchParams.rootDirichletNoiseTotalConcentration;
+  // cout << "Pass " << Global::strprintf("%6.3f",prob) << endl;
+    
+  //r now contains the proportions with which we would like to split the alpha
+  //The total of the alphas is searchParams.rootDirichletNoiseTotalConcentration
+  //Generate gamma draw on each move
+  double rSum = 0.0;    
+  for(int i = 0; i<policySize; i++) {
+    if(policyProbs[i] >= 0) {
+      r[i] = rand.nextGamma(r[i] * searchParams.rootDirichletNoiseTotalConcentration);
       rSum += r[i];
     }
     else
@@ -1175,115 +1220,21 @@
     for(int i = 0; i<policySize; i++) {
       if(noisedPolicyProbs[i] > 0) {
         //Numerically stable way to raise to power and normalize
-<<<<<<< HEAD
-        double p = exp((log((double)noisedPolicyProbs[i]) - logMaxValue) * invTemp);
+        float p = (float)exp((log((double)noisedPolicyProbs[i]) - logMaxValue) * invTemp);
         noisedPolicyProbs[i] = p;
-=======
-        float p = (float)exp((log((double)node.nnOutput->policyProbs[i]) - logMaxValue) * invTemp);
-        node.nnOutput->policyProbs[i] = p;
->>>>>>> 5a3818f2
         sum += p;
       }
     }
     assert(sum > 0.0);
     for(int i = 0; i<policySize; i++) {
-<<<<<<< HEAD
       if(noisedPolicyProbs[i] >= 0) {
-        noisedPolicyProbs[i] = (double)noisedPolicyProbs[i] / sum;
-=======
-      if(node.nnOutput->policyProbs[i] >= 0) {
-        node.nnOutput->policyProbs[i] = (float)(node.nnOutput->policyProbs[i] / sum);
->>>>>>> 5a3818f2
+        noisedPolicyProbs[i] = (float)(noisedPolicyProbs[i] / sum);
       }
     }
   }
 
   if(searchParams.rootNoiseEnabled) {
-<<<<<<< HEAD
-    int legalCount = 0;
-    for(int i = 0; i<policySize; i++) {
-      if(noisedPolicyProbs[i] >= 0)
-        legalCount += 1;
-    }
-
-    if(legalCount <= 0)
-      throw StringError("maybeAddPolicyNoiseAndTempAlreadyLocked: No move with nonnegative policy value - can't even pass?");
-
-    //We're going to generate a gamma draw on each move with alphas that sum up to searchParams.rootDirichletNoiseTotalConcentration.
-    //Half of the alpha weight are uniform.
-    //The other half are shaped based on the log of the existing policy.
-    double r[NNPos::MAX_NN_POLICY_SIZE];
-    double logPolicySum = 0.0;
-    for(int i = 0; i<policySize; i++) {
-      if(noisedPolicyProbs[i] >= 0) {
-        r[i] = log(std::min(0.01, (double)noisedPolicyProbs[i]) + 1e-20);
-        logPolicySum += r[i];
-      }
-    }
-    double logPolicyMean = logPolicySum / legalCount;
-    double alphaPropSum = 0.0;
-    for(int i = 0; i<policySize; i++) {
-      if(noisedPolicyProbs[i] >= 0) {
-        r[i] = std::max(0.0, r[i] - logPolicyMean);
-        alphaPropSum += r[i];
-      }
-    }
-    double uniformProb = 1.0 / legalCount;
-    if(alphaPropSum <= 0.0) {
-      for(int i = 0; i<policySize; i++) {
-        if(noisedPolicyProbs[i] >= 0)
-          r[i] = uniformProb;
-      }
-    }
-    else {
-      for(int i = 0; i<policySize; i++) {
-        if(noisedPolicyProbs[i] >= 0)
-          r[i] = 0.5 * (r[i] / alphaPropSum + uniformProb);
-      }
-    }
-
-    //TODO debug printing
-    // for(int y = 0; y<rootBoard.y_size; y++) {
-    //   for(int x = 0; x<rootBoard.x_size; x++) {
-    //     int pos = NNPos::xyToPos(x,y,node.nnOutput->nnXLen);
-    //     double prob = r[pos] * searchParams.rootDirichletNoiseTotalConcentration;
-    //     if(noisedPolicyProbs[pos] < 0)
-    //       cout << "   -  " << " ";
-    //     else
-    //       cout << Global::strprintf("%6.3f",prob) << " ";
-    //   }
-    //   cout << endl;
-    // }
-    // double prob = r[NNPos::locToPos(Board::PASS_LOC,rootBoard.x_size,node.nnOutput->nnXLen,node.nnOutput->nnYLen)] * searchParams.rootDirichletNoiseTotalConcentration;
-    // cout << "Pass " << Global::strprintf("%6.3f",prob) << endl;
-    
-    //r now contains the proportions with which we would like to split the alpha
-    //The total of the alphas is searchParams.rootDirichletNoiseTotalConcentration
-    //Generate gamma draw on each move
-    double rSum = 0.0;    
-    for(int i = 0; i<policySize; i++) {
-      if(noisedPolicyProbs[i] >= 0) {
-        r[i] = thread.rand.nextGamma(r[i] * searchParams.rootDirichletNoiseTotalConcentration);
-        rSum += r[i];
-      }
-      else
-        r[i] = 0.0;
-    }
-
-    //Normalized gamma draws -> dirichlet noise
-    for(int i = 0; i<policySize; i++)
-      r[i] /= rSum;
-
-    //At this point, r[i] contains a dirichlet distribution draw, so add it into the nnOutput.
-    for(int i = 0; i<policySize; i++) {
-      if(noisedPolicyProbs[i] >= 0) {
-        double weight = searchParams.rootDirichletNoiseWeight;
-        noisedPolicyProbs[i] = r[i] * weight + noisedPolicyProbs[i] * (1.0-weight);
-      }
-    }
-=======
-    addDirichletNoise(searchParams, thread.rand, policySize, node.nnOutput->policyProbs);
->>>>>>> 5a3818f2
+    addDirichletNoise(searchParams, thread.rand, policySize, noisedPolicyProbs);
   }
 
 }
@@ -1573,15 +1524,8 @@
 
   return getExploreSelectionValue(nnPolicyProb,totalChildVisits,childVisits,childUtility,parent.nextPla);
 }
-<<<<<<< HEAD
-//Parent must be locked
-double Search::getNewExploreSelectionValue(const SearchNode& parent, int movePos, int64_t totalChildVisits, double fpuValue) const {
-  float* policyProbs = parent.nnOutput->getPolicyProbsMaybeNoised();
-  float nnPolicyProb = policyProbs[movePos];
-=======
 
 double Search::getNewExploreSelectionValue(const SearchNode& parent, float nnPolicyProb, int64_t totalChildVisits, double fpuValue) const {
->>>>>>> 5a3818f2
   int64_t childVisits = 0;
   double childUtility = fpuValue;
   return getExploreSelectionValue(nnPolicyProb,totalChildVisits,childVisits,childUtility,parent.nextPla);
@@ -1737,7 +1681,7 @@
         continue;
     }
 
-    float nnPolicyProb = node.nnOutput->policyProbs[movePos];
+    float nnPolicyProb = policyProbs[movePos];
     if(nnPolicyProb > bestNewNNPolicyProb) {
       bestNewNNPolicyProb = nnPolicyProb;
       bestNewMoveLoc = moveLoc;
