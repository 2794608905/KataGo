
#include <inttypes.h>
#include <algorithm>
#include "../search/search.h"
#include "../core/fancymath.h"
#include "../core/timer.h"
#include "../search/distributiontable.h"

NodeStats::NodeStats()
  :visits(0),winValueSum(0.0),lossValueSum(0.0),noResultValueSum(0.0),scoreValueSum(0.0),valueSumWeight(0.0)
{}
NodeStats::~NodeStats()
{}

NodeStats::NodeStats(const NodeStats& other)
  :visits(other.visits),
   winValueSum(other.winValueSum),
   lossValueSum(other.lossValueSum),
   noResultValueSum(other.noResultValueSum),
   scoreValueSum(other.scoreValueSum),
   valueSumWeight(other.valueSumWeight)
{}
NodeStats& NodeStats::operator=(const NodeStats& other) {
  visits = other.visits;
  winValueSum = other.winValueSum;
  lossValueSum = other.lossValueSum;
  noResultValueSum = other.noResultValueSum;
  scoreValueSum = other.scoreValueSum;
  valueSumWeight = other.valueSumWeight;
  return *this;
}

double NodeStats::getCombinedUtilitySum(const SearchParams& searchParams) const {
  return (
    (winValueSum - lossValueSum) * searchParams.winLossUtilityFactor +
    noResultValueSum * searchParams.noResultUtilityForWhite +
    scoreValueSum * searchParams.scoreUtilityFactor
  );
}

static double getCombinedUtility(const NNOutput& nnOutput, const SearchParams& searchParams) {
  return (
    (nnOutput.whiteWinProb - nnOutput.whiteLossProb) * searchParams.winLossUtilityFactor +
    nnOutput.whiteNoResultProb * searchParams.noResultUtilityForWhite +
    nnOutput.whiteScoreValue * searchParams.scoreUtilityFactor
  );
}

//-----------------------------------------------------------------------------------------

SearchNode::SearchNode(Search& search, SearchThread& thread, Loc moveLoc)
  :lockIdx(),statsLock(ATOMIC_FLAG_INIT),nextPla(thread.pla),prevMoveLoc(moveLoc),
   nnOutput(),
   children(NULL),numChildren(0),childrenCapacity(0),
   stats(),virtualLosses(0)
{
  lockIdx = thread.rand.nextUInt(search.mutexPool->getNumMutexes());
}
SearchNode::~SearchNode() {
  if(children != NULL) {
    for(int i = 0; i<numChildren; i++)
      delete children[i];
  }
  delete[] children;
}

SearchNode::SearchNode(SearchNode&& other) noexcept
:lockIdx(other.lockIdx),statsLock(),
  nextPla(other.nextPla),prevMoveLoc(other.prevMoveLoc),
  nnOutput(std::move(other.nnOutput)),
  stats(other.stats),virtualLosses(other.virtualLosses)
{
  children = other.children;
  other.children = NULL;
  numChildren = other.numChildren;
  childrenCapacity = other.childrenCapacity;
}
SearchNode& SearchNode::operator=(SearchNode&& other) noexcept {
  lockIdx = other.lockIdx;
  nextPla = other.nextPla;
  prevMoveLoc = other.prevMoveLoc;
  nnOutput = std::move(other.nnOutput);
  children = other.children;
  other.children = NULL;
  numChildren = other.numChildren;
  childrenCapacity = other.childrenCapacity;
  stats = other.stats;
  virtualLosses = other.virtualLosses;
  return *this;
}

//-----------------------------------------------------------------------------------------

static string makeSeed(const Search& search, int threadIdx) {
  stringstream ss;
  ss << search.randSeed;
  ss << "$searchThread$";
  ss << threadIdx;
  ss << "$";
  ss << search.rootBoard.pos_hash;
  ss << "$";
  ss << search.rootHistory.moveHistory.size();
  ss << "$";
  ss << search.numSearchesBegun;
  return ss.str();
}

SearchThread::SearchThread(int tIdx, const Search& search, Logger* logger)
  :threadIdx(tIdx),
   pla(search.rootPla),board(search.rootBoard),
   history(search.rootHistory),
   rand(makeSeed(search,tIdx)),
   nnResultBuf(),
   logStream(NULL),
   valueChildWeightsBuf(),
   winValuesBuf(),
   lossValuesBuf(),
   noResultValuesBuf(),
   scoreValuesBuf(),
   utilityBuf(),
   visitsBuf()
{
  if(logger != NULL)
    logStream = logger->createOStream();

  winValuesBuf.resize(NNPos::MAX_NN_POLICY_SIZE);
  lossValuesBuf.resize(NNPos::MAX_NN_POLICY_SIZE);
  noResultValuesBuf.resize(NNPos::MAX_NN_POLICY_SIZE);
  scoreValuesBuf.resize(NNPos::MAX_NN_POLICY_SIZE);
  utilityBuf.resize(NNPos::MAX_NN_POLICY_SIZE);
  visitsBuf.resize(NNPos::MAX_NN_POLICY_SIZE);

}
SearchThread::~SearchThread() {
  if(logStream != NULL)
    delete logStream;
  logStream = NULL;
}

//-----------------------------------------------------------------------------------------

static const double VALUE_WEIGHT_DEGREES_OF_FREEDOM = 3.0;

Search::Search(SearchParams params, NNEvaluator* nnEval, const string& rSeed)
  :rootPla(P_BLACK),rootBoard(),rootHistory(),rootPassLegal(true),
   rootSafeArea(NULL),
   searchParams(params),numSearchesBegun(0),randSeed(rSeed),
   nnEvaluator(nnEval),
   nonSearchRand(rSeed + string("$nonSearchRand"))
{
  posLen = nnEval->getPosLen();
  assert(posLen > 0 && posLen <= NNPos::MAX_BOARD_LEN);
  policySize = NNPos::getPolicySize(posLen);
  rootKoHashTable = new KoHashTable();

  rootSafeArea = new Color[Board::MAX_ARR_SIZE];

  valueWeightDistribution = new DistributionTable(
    [](double z) { return FancyMath::tdistpdf(z,VALUE_WEIGHT_DEGREES_OF_FREEDOM); },
    [](double z) { return FancyMath::tdistcdf(z,VALUE_WEIGHT_DEGREES_OF_FREEDOM); },
    -50.0,
    50.0,
    2000
  );

  rootNode = NULL;
  mutexPool = new MutexPool(params.mutexPoolSize);

  rootHistory.clear(rootBoard,rootPla,Rules());
  rootKoHashTable->recompute(rootHistory);
}

Search::~Search() {
  delete rootSafeArea;
  delete rootKoHashTable;
  delete valueWeightDistribution;
  delete rootNode;
  delete mutexPool;
}

const Board& Search::getRootBoard() const {
  return rootBoard;
}
const BoardHistory& Search::getRootHist() const {
  return rootHistory;
}
Player Search::getRootPla() const {
  return rootPla;
}

void Search::setPosition(Player pla, const Board& board, const BoardHistory& history) {
  clearSearch();
  rootPla = pla;
  rootBoard = board;
  rootHistory = history;
  rootKoHashTable->recompute(rootHistory);
}

void Search::setPlayerAndClearHistory(Player pla) {
  clearSearch();
  rootPla = pla;
  rootBoard.clearSimpleKoLoc();
  Rules rules = rootHistory.rules;
  rootHistory.clear(rootBoard,rootPla,rules);
  rootKoHashTable->recompute(rootHistory);
}

void Search::setRulesAndClearHistory(Rules rules) {
  clearSearch();
  rootBoard.clearSimpleKoLoc();
  rootHistory.clear(rootBoard,rootPla,rules);
  rootKoHashTable->recompute(rootHistory);
}

void Search::setKomi(float newKomi) {
  if(rootHistory.rules.komi != newKomi) {
    clearSearch();
    rootHistory.setKomi(newKomi);
  }
}

void Search::setRootPassLegal(bool b) {
  clearSearch();
  rootPassLegal = b;
}

void Search::setParams(SearchParams params) {
  clearSearch();
  searchParams = params;
}

void Search::clearSearch() {
  delete rootNode;
  rootNode = NULL;
}

bool Search::isLegal(Loc moveLoc, Player movePla) const {
  //If we somehow have the same player making multiple moves in a row (possible in GTP or an sgf file),
  //clear the ko loc - the simple ko loc of a player should not prohibit the opponent playing there!
  if(movePla != rootPla) {
    Board copy = rootBoard;
    copy.clearSimpleKoLoc();
    return copy.isLegal(moveLoc,movePla,rootHistory.rules.multiStoneSuicideLegal);
  }
  else {
    //Don't require that the move is legal for the history, merely the board, so that
    //we're robust to GTP or an sgf file saying that a move was made that violates superko or things like that.
    //In the encore, we also need to ignore the simple ko loc, since the board itself will report a move as illegal
    //when actually it is a legal pass-for-ko.
    if(rootHistory.encorePhase >= 1)
      return rootBoard.isLegalIgnoringKo(moveLoc,rootPla,rootHistory.rules.multiStoneSuicideLegal);
    else
      return rootBoard.isLegal(moveLoc,rootPla,rootHistory.rules.multiStoneSuicideLegal);
  }
}

bool Search::makeMove(Loc moveLoc, Player movePla) {
  if(!isLegal(moveLoc,movePla))
    return false;

  if(movePla != rootPla)
    setPlayerAndClearHistory(movePla);

  if(rootNode != NULL) {
    bool foundChild = false;
    for(int i = 0; i<rootNode->numChildren; i++) {
      SearchNode* child = rootNode->children[i];
      if(child->prevMoveLoc == moveLoc) {
        //Grab out the node to prevent its deletion along with the root
        SearchNode* node = new SearchNode(std::move(*child));
        //Delete the root and replace it with the child
        delete rootNode;
        rootNode = node;
        rootNode->prevMoveLoc = Board::NULL_LOC;
        foundChild = true;
        break;
      }
    }
    if(!foundChild) {
      clearSearch();
    }
  }
  rootHistory.makeBoardMoveAssumeLegal(rootBoard,moveLoc,rootPla,rootKoHashTable);
  rootPla = getOpp(rootPla);
  rootKoHashTable->recompute(rootHistory);
  return true;
}

static const double POLICY_ILLEGAL_SELECTION_VALUE = -1e50;

bool Search::getPlaySelectionValues(
  vector<Loc>& locs, vector<double>& playSelectionValues, double scaleMaxToAtLeast
) const {
  locs.clear();
  playSelectionValues.clear();

  if(rootNode == NULL)
    return false;

  const SearchNode& node = *rootNode;
  std::mutex& mutex = mutexPool->getMutex(node.lockIdx);
  unique_lock<std::mutex> lock(mutex);

  int numChildren = node.numChildren;

  for(int i = 0; i<numChildren; i++) {
    SearchNode* child = node.children[i];
    Loc moveLoc = child->prevMoveLoc;
    double selectionValue = getPlaySelectionValue(node,child);

    assert(selectionValue >= 0.0);

    locs.push_back(moveLoc);
    playSelectionValues.push_back(selectionValue);
  }
  shared_ptr<NNOutput> nnOutput = node.nnOutput;
  lock.unlock();

  //If we have no children, then use the policy net directly
  if(numChildren == 0) {
    if(nnOutput == nullptr)
      return false;
    for(int movePos = 0; movePos<policySize; movePos++) {
      Loc moveLoc = NNPos::posToLoc(movePos,rootBoard.x_size,rootBoard.y_size,posLen);
      double policyProb = nnOutput->policyProbs[movePos];
      if(!rootHistory.isLegal(rootBoard,moveLoc,rootPla) || policyProb <= 0)
        continue;
      locs.push_back(moveLoc);
      playSelectionValues.push_back(policyProb);
      numChildren++;
    }
  }

  //Might happen absurdly rarely if we both have no children and don't properly have an nnOutput
  //but have a hash collision or something so we "found" an nnOutput anyways.
  if(numChildren == 0)
    return false;

  double maxValue = 0.0;
  for(int i = 0; i<numChildren; i++) {
    if(playSelectionValues[i] > maxValue)
      maxValue = playSelectionValues[i];
  }

  if(maxValue <= 1e-50)
    return false;

  double amountToSubtract = std::min(searchParams.chosenMoveSubtract, maxValue/64.0);
  double newMaxValue = maxValue - amountToSubtract;
  for(int i = 0; i<numChildren; i++) {
    playSelectionValues[i] -= amountToSubtract;
    if(playSelectionValues[i] <= 0.0)
      playSelectionValues[i] = 0.0;
  }

  assert(newMaxValue > 0.0);

  if(newMaxValue < scaleMaxToAtLeast) {
    for(int i = 0; i<numChildren; i++) {
      playSelectionValues[i] *= scaleMaxToAtLeast / newMaxValue;
    }
  }

  return true;
}

bool Search::getRootValues(
  double& winValue, double& lossValue, double& noResultValue, double& scoreValue
) const {
  assert(rootNode != NULL);
  const SearchNode& node = *rootNode;
  std::mutex& mutex = mutexPool->getMutex(node.lockIdx);
  unique_lock<std::mutex> lock(mutex);
  shared_ptr<NNOutput> nnOutput = node.nnOutput;
  lock.unlock();
  if(nnOutput == nullptr)
    return false;

  while(node.statsLock.test_and_set(std::memory_order_acquire));
  double winValueSum = node.stats.winValueSum;
  double lossValueSum = node.stats.lossValueSum;
  double noResultValueSum = node.stats.noResultValueSum;
  double scoreValueSum = node.stats.scoreValueSum;
  double valueSumWeight = node.stats.valueSumWeight;
  node.statsLock.clear(std::memory_order_release);

  assert(valueSumWeight > 0.0);

  winValue = winValueSum / valueSumWeight;
  lossValue = lossValueSum / valueSumWeight;
  noResultValue = noResultValueSum / valueSumWeight;
  scoreValue = scoreValueSum / valueSumWeight;
  return true;
}

double Search::getRootUtility() const {
  assert(rootNode != NULL);
  const SearchNode& node = *rootNode;
  std::mutex& mutex = mutexPool->getMutex(node.lockIdx);
  unique_lock<std::mutex> lock(mutex);
  shared_ptr<NNOutput> nnOutput = node.nnOutput;
  lock.unlock();
  if(nnOutput == nullptr)
    return false;

  while(node.statsLock.test_and_set(std::memory_order_acquire));
  double utilitySum = node.stats.getCombinedUtilitySum(searchParams);
  double valueSumWeight = node.stats.valueSumWeight;
  node.statsLock.clear(std::memory_order_release);

  assert(valueSumWeight > 0.0);
  return utilitySum / valueSumWeight;
}

Loc Search::getChosenMoveLoc() {
  if(rootNode == NULL)
    return Board::NULL_LOC;

  vector<Loc> locs;
  vector<double> playSelectionValues;
  bool suc = getPlaySelectionValues(locs,playSelectionValues,0.0);
  if(!suc)
    return Board::NULL_LOC;

  assert(locs.size() == playSelectionValues.size());
  int numChildren = locs.size();

  double maxValue = 0.0;
  for(int i = 0; i<numChildren; i++) {
    if(playSelectionValues[i] > maxValue)
      maxValue = playSelectionValues[i];
  }
  assert(maxValue > 0.0);

  double temperature = searchParams.chosenMoveTemperature;
  temperature +=
    (searchParams.chosenMoveTemperatureEarly - searchParams.chosenMoveTemperature) *
    pow(0.5,rootHistory.moveHistory.size() / searchParams.chosenMoveTemperatureHalflife);

  //Temperature so close to 0 that we just calculate the max directly
  if(temperature <= 1.0e-4) {
    double bestSelectionValue = POLICY_ILLEGAL_SELECTION_VALUE;
    Loc bestChildMoveLoc = Board::NULL_LOC;
    for(int i = 0; i<numChildren; i++) {
      if(playSelectionValues[i] > bestSelectionValue) {
        bestSelectionValue = playSelectionValues[i];
        bestChildMoveLoc = locs[i];
      }
    }
    return bestChildMoveLoc;
  }
  //Actual temperature
  else {
    double sum = 0.0;
    for(int i = 0; i<numChildren; i++) {
      //Numerically stable way to raise to power and normalize
      playSelectionValues[i] = exp((log(playSelectionValues[i]) - log(maxValue)) / searchParams.chosenMoveTemperature);
      sum += playSelectionValues[i];
    }
    assert(sum > 0.0);
    uint32_t idxChosen = nonSearchRand.nextUInt(playSelectionValues.data(),playSelectionValues.size());
    return locs[idxChosen];
  }
}

Loc Search::runWholeSearchAndGetMove(Player movePla, Logger& logger, vector<double>* recordUtilities) {
  runWholeSearch(movePla,logger,recordUtilities);
  return getChosenMoveLoc();
}

void Search::runWholeSearch(Player movePla, Logger& logger, vector<double>* recordUtilities) {
  if(movePla != rootPla)
    setPlayerAndClearHistory(movePla);
  std::atomic<bool> shouldStopNow(false);
  runWholeSearch(logger,shouldStopNow,recordUtilities);
}

void Search::runWholeSearch(Logger& logger, std::atomic<bool>& shouldStopNow, vector<double>* recordUtilities) {

  ClockTimer timer;
  atomic<uint64_t> numPlayoutsShared(0);

  if(!std::atomic_is_lock_free(&numPlayoutsShared))
    logger.write("Warning: uint64_t atomic numPlayoutsShared is not lock free");
  if(!std::atomic_is_lock_free(&shouldStopNow))
    logger.write("Warning: bool atomic shouldStopNow is not lock free");

  beginSearch();
  uint64_t numNonPlayoutVisits = numRootVisits();

  auto searchLoop = [this,&timer,&numPlayoutsShared,numNonPlayoutVisits,&logger,&shouldStopNow,&recordUtilities](int threadIdx) {
    SearchThread* stbuf = new SearchThread(threadIdx,*this,&logger);
    uint64_t numPlayouts = numPlayoutsShared.load(std::memory_order_relaxed);
    try {
      while(true) {
        bool shouldStop =
          (numPlayouts >= 1 && searchParams.maxTime < 1.0e12 && timer.getSeconds() >= searchParams.maxTime) ||
          (numPlayouts >= searchParams.maxPlayouts) ||
          (numPlayouts + numNonPlayoutVisits >= searchParams.maxVisits);

        if(shouldStop || shouldStopNow.load(std::memory_order_relaxed)) {
          shouldStopNow.store(true,std::memory_order_relaxed);
          break;
        }

        runSinglePlayout(*stbuf);

        numPlayouts = numPlayoutsShared.fetch_add((uint64_t)1, std::memory_order_relaxed);
        numPlayouts += 1;

        if(searchParams.numThreads == 1 && recordUtilities != NULL) {
          if(numPlayouts <= recordUtilities->size()) {
            assert(numPlayouts >= 1);
            (*recordUtilities)[numPlayouts-1] = getRootUtility();
          }
        }

      }
    }
    catch(const exception& e) {
      logger.write(string("ERROR: Search thread failed: ") + e.what());
    }
    catch(const string& e) {
      logger.write("ERROR: Search thread failed: " + e);
    }
    catch(...) {
      logger.write("ERROR: Search thread failed with unexpected throw");
    }
    delete stbuf;
  };

  if(searchParams.numThreads <= 1)
    searchLoop(0);
  else {
    std::thread* threads = new std::thread[searchParams.numThreads-1];
    for(int i = 0; i<searchParams.numThreads-1; i++)
      threads[i] = std::thread(searchLoop,i+1);
    searchLoop(0);
    for(int i = 0; i<searchParams.numThreads-1; i++)
      threads[i].join();
    delete[] threads;
  }
}


void Search::beginSearch() {
  if(rootBoard.x_size > posLen || rootBoard.y_size > posLen)
    throw StringError("Search got from NNEval posLen = " + Global::intToString(posLen) + " but was asked to search board with larger x or y size");

  numSearchesBegun++;
  computeRootValues();

  if(rootNode == NULL) {
    SearchThread dummyThread(-1, *this, NULL);
    rootNode = new SearchNode(*this, dummyThread, Board::NULL_LOC);
  }
}

void Search::computeRootValues() {
  //rootSafeArea is pass-alive groups and safe territory.
  bool nonPassAliveStones = false;
  bool safeBigTerritories = true;
  bool unsafeBigTerritories = false;
  bool isMultiStoneSuicideLegal = rootHistory.rules.multiStoneSuicideLegal;
  rootBoard.calculateArea(
    rootSafeArea,
    nonPassAliveStones,
    safeBigTerritories,
    unsafeBigTerritories,
    isMultiStoneSuicideLegal
  );
}

uint64_t Search::numRootVisits() {
  if(rootNode == NULL)
    return 0;
  while(rootNode->statsLock.test_and_set(std::memory_order_acquire));
  uint64_t n = rootNode->stats.visits;
  rootNode->statsLock.clear(std::memory_order_release);
  return n;
}

//Assumes node is locked
void Search::maybeAddPolicyNoise(SearchThread& thread, SearchNode& node, bool isRoot) const {
  if(!isRoot || !searchParams.rootNoiseEnabled)
    return;
  //Copy nnOutput as we're about to modify its policy to add noise
  shared_ptr<NNOutput> newNNOutput = std::make_shared<NNOutput>(*(node.nnOutput));
  //Replace the old pointer
  node.nnOutput = newNNOutput;

  int legalCount = 0;
  for(int i = 0; i<policySize; i++) {
    if(node.nnOutput->policyProbs[i] >= 0)
      legalCount += 1;
  }

  if(legalCount <= 0)
    throw StringError("maybeAddPolicyNoise: No move with nonnegative policy value - can't even pass?");

  //Generate gamma draw on each move
  double alpha = searchParams.rootDirichletNoiseTotalConcentration / legalCount;
  double rSum = 0.0;
  double r[policySize];
  for(int i = 0; i<policySize; i++) {
    if(node.nnOutput->policyProbs[i] >= 0) {
      r[i] = thread.rand.nextGamma(alpha);
      rSum += r[i];
    }
    else
      r[i] = 0.0;
  }

  //Normalized gamma draws -> dirichlet noise
  for(int i = 0; i<policySize; i++)
    r[i] /= rSum;

  //At this point, r[i] contains a dirichlet distribution draw, so add it into the nnOutput.
  for(int i = 0; i<policySize; i++) {
    if(node.nnOutput->policyProbs[i] >= 0) {
      double weight = searchParams.rootDirichletNoiseWeight;
      node.nnOutput->policyProbs[i] = r[i] * weight + node.nnOutput->policyProbs[i] * (1.0-weight);
    }
  }
}

void Search::getValueChildWeights(
  int numChildren,
  //Unlike everywhere else where values are from white's perspective, values here are from one's own perspective
  const vector<double>& childSelfValuesBuf,
  const vector<uint64_t>& childVisitsBuf,
  vector<double>& resultBuf
) const {
  resultBuf.clear();
  if(numChildren <= 0)
    return;
  if(numChildren == 1) {
    resultBuf.push_back(1.0);
    return;
  }

  double stdevs[numChildren];
  for(int i = 0; i<numChildren; i++) {
    uint64_t numVisits = childVisitsBuf[i];
    assert(numVisits > 0);
    double precision = 1.5 * sqrt((double)numVisits);

    //Ensure some minimum variance for stability regardless of how we change the above formula
    static const double minVariance = 0.00000001;
    stdevs[i] = sqrt(minVariance + 1.0 / precision);
  }

  double simpleValueSum = 0.0;
  uint64_t numChildVisits = 0;
  for(int i = 0; i<numChildren; i++) {
    simpleValueSum += childSelfValuesBuf[i] * childVisitsBuf[i];
    numChildVisits += childVisitsBuf[i];
  }

  double simpleValue = simpleValueSum / numChildVisits;

  double weight[numChildren];
  for(int i = 0; i<numChildren; i++) {
    double z = (childSelfValuesBuf[i] - simpleValue) / stdevs[i];
    //Also just for numeric sanity, make sure everything has some tiny minimum value.
    weight[i] = valueWeightDistribution->getCdf(z) + 0.0001;
  }

  //Post-process and normalize, to make sure we exactly have a probability distribution and sum exactly to 1.
  double totalWeight = 0.0;
  for(int i = 0; i<numChildren; i++) {
    double p = weight[i];
    totalWeight += p;
    resultBuf.push_back(p);
  }

  assert(totalWeight > 0);
  for(int i = 0; i<numChildren; i++) {
    resultBuf[i] /= totalWeight;
  }

}

double Search::getPlaySelectionValue(
  double nnPolicyProb, uint64_t childVisits, Player pla
) const {
  if(nnPolicyProb < 0)
    return POLICY_ILLEGAL_SELECTION_VALUE;

  (void)(pla);
  return (double)childVisits;
}

double Search::getExploreSelectionValue(
  double nnPolicyProb, uint64_t totalChildVisits, uint64_t childVisits,
  double childUtility, Player pla
) const {
  if(nnPolicyProb < 0)
    return POLICY_ILLEGAL_SELECTION_VALUE;

  double exploreComponent =
    searchParams.cpuctExploration
    * nnPolicyProb
    * sqrt((double)totalChildVisits + 0.01) //TODO this is weird when totalChildVisits == 0, first exploration
    / (1.0 + childVisits);

  //At the last moment, adjust value to be from the player's perspective, so that players prefer values in their favor
  //rather than in white's favor
  double valueComponent = pla == P_WHITE ? childUtility : -childUtility;
  return exploreComponent + valueComponent;
}

//TODO needs testing
double Search::getEndingScoreValueBonus(const SearchNode& parent, const SearchNode* child, double scoreValue) const {
  if(&parent != rootNode || child->prevMoveLoc == Board::NULL_LOC)
    return 0.0;
  if(parent.nnOutput == nullptr || parent.nnOutput->ownerMap == NULL)
    return 0.0;

  bool isAreaIsh = rootHistory.rules.scoringRule == Rules::SCORING_AREA
    || (rootHistory.rules.scoringRule == Rules::SCORING_TERRITORY && rootHistory.encorePhase >= 2);
  float* ownerMap = parent.nnOutput->ownerMap;
  Loc moveLoc = child->prevMoveLoc;

  //Extra points from the perspective of the root player
  double extraRootPoints = 0.0;
  if(isAreaIsh) {
    //Areaish scoring - encourage passing slightly to discourage pointless territory-filling at the end
    //This should help keep the game short.
    //However, for cosmetics, still encourage dame-filling and completing things (such as avoiding passing early when there are
    //an even number of dame so that passing wouldn't lose points).
    //So we equally encourage passing and playing moves in non-pass-safe regions that fill opponent liberties or connect
    //own groups, unless the opponent almost surely owns those regions.
    if(moveLoc == Board::PASS_LOC) {
      extraRootPoints += searchParams.rootEndingBonusPoints;
    }
    else if(rootBoard.isAdjacentToPla(moveLoc,getOpp(rootPla)) ||
            rootBoard.isNonPassAliveSelfConnection(moveLoc,rootPla,rootSafeArea)) {
      int pos = NNPos::locToPos(moveLoc,rootBoard.x_size,posLen);
      double plaOwnership = rootPla == P_WHITE ? ownerMap[pos] : -ownerMap[pos];
      if(plaOwnership > -0.98)
        extraRootPoints += searchParams.rootEndingBonusPoints;
    }
  }
  else {
    //Territorish scoring - slightly encourage dame-filling by discouraging passing.
    //The formal japanese rules normally "want" you to fill the dame so this is a cosmetic adjustment to encourage the neural
    //net to learn to do so in the main phase rather than waiting until the encore.
    //But again cosmetically, it's not great if we just encourage useless threat moves in the opponent's territory to prolong the game.
    //So also discourage those moves.
    if(moveLoc == Board::PASS_LOC) {
      extraRootPoints -= searchParams.rootEndingBonusPoints * (2.0 / 3.0);
    }
    else {
      int pos = NNPos::locToPos(moveLoc,rootBoard.x_size,posLen);
      double plaOwnership = rootPla == P_WHITE ? ownerMap[pos] : -ownerMap[pos];
      if(plaOwnership <= -0.94)
        extraRootPoints -= searchParams.rootEndingBonusPoints * ((-0.94 - plaOwnership) / 0.06);
    }
  }

  if(extraRootPoints == 0.0)
    return 0.0;

  //Map back the current score value as if it were a point estimate to find the current "expected score". This isn't quite right since
  //it isn't linear once there is variance, but it should be a reasonable approximation.
  double currentScore = NNOutput::approxWhiteScoreOfScoreValue(scoreValue,rootBoard);

  //Apply the extra points and take the different mapping forward again.
  //NoDrawAdjust in the ones below because we already have the draw adjustment, because we never undid it
  //when inverting the score->scoreValue mapping via NNOutput::approxWhiteScoreOfScoreValue
  double adjustment;
  if(rootPla == P_WHITE)
    adjustment =
      NNOutput::whiteScoreValueOfScoreNoDrawAdjust(currentScore+extraRootPoints,rootBoard) -
      NNOutput::whiteScoreValueOfScoreNoDrawAdjust(currentScore,rootBoard);
  else
    adjustment =
      NNOutput::whiteScoreValueOfScoreNoDrawAdjust(currentScore,rootBoard) -
      NNOutput::whiteScoreValueOfScoreNoDrawAdjust(currentScore+extraRootPoints,rootBoard);

  return adjustment;
}

int Search::getPos(Loc moveLoc) const {
  return NNPos::locToPos(moveLoc,rootBoard.x_size,posLen);
}

double Search::getPlaySelectionValue(const SearchNode& parent, const SearchNode* child) const {
  Loc moveLoc = child->prevMoveLoc;
  int movePos = getPos(moveLoc);
  float nnPolicyProb = parent.nnOutput->policyProbs[movePos];

  while(child->statsLock.test_and_set(std::memory_order_acquire));
  uint64_t childVisits = child->stats.visits;
  child->statsLock.clear(std::memory_order_release);

  return getPlaySelectionValue(nnPolicyProb,childVisits,parent.nextPla);
}
double Search::getExploreSelectionValue(const SearchNode& parent, const SearchNode* child, uint64_t totalChildVisits, double fpuValue) const {
  Loc moveLoc = child->prevMoveLoc;
  int movePos = getPos(moveLoc);
  float nnPolicyProb = parent.nnOutput->policyProbs[movePos];

  while(child->statsLock.test_and_set(std::memory_order_acquire));
  uint64_t childVisits = child->stats.visits;
  double childUtilitySum = child->stats.getCombinedUtilitySum(searchParams);
  double scoreValueSum = child->stats.scoreValueSum;
  double valueSumWeight = child->stats.valueSumWeight;
  int32_t childVirtualLosses = child->virtualLosses;
  child->statsLock.clear(std::memory_order_release);

  //It's possible that childVisits is actually 0 here with multithreading because we're visiting this node while a child has
  //been expanded but its thread not yet finished its first visit
  double childUtility;
  if(childVisits <= 0)
    childUtility = fpuValue;
  else {
    assert(valueSumWeight > 0.0);
    childUtility = childUtilitySum / valueSumWeight;

    //Tiny adjustment for passing
    double endingScoreValueBonus = getEndingScoreValueBonus(parent,child,scoreValueSum/valueSumWeight);
    childUtility += endingScoreValueBonus * searchParams.scoreUtilityFactor;
  }

  //When multithreading, totalChildVisits could be out of sync with childVisits, so if they provably are, then fix that up
  if(totalChildVisits < childVisits)
    totalChildVisits = childVisits;

  //Virtual losses to direct threads down different paths
  if(childVirtualLosses > 0) {
    //totalChildVisits += childVirtualLosses; //Should get better thread dispersal without this
    childVisits += childVirtualLosses;
    double virtualLossUtility = (parent.nextPla == P_WHITE ? -1.0 : 1.0) * (searchParams.winLossUtilityFactor + searchParams.scoreUtilityFactor);
    double virtualLossVisitFrac = (double)childVirtualLosses / childVisits;
    childUtility = childUtility + (virtualLossUtility - childUtility) * virtualLossVisitFrac;
  }
  return getExploreSelectionValue(nnPolicyProb,totalChildVisits,childVisits,childUtility,parent.nextPla);
}
double Search::getNewExploreSelectionValue(const SearchNode& parent, int movePos, uint64_t totalChildVisits, double fpuValue) const {
  float nnPolicyProb = parent.nnOutput->policyProbs[movePos];
  uint64_t childVisits = 0;
  double childUtility = fpuValue;
  return getExploreSelectionValue(nnPolicyProb,totalChildVisits,childVisits,childUtility,parent.nextPla);
}


//Assumes node is locked
void Search::selectBestChildToDescend(
  const SearchThread& thread, const SearchNode& node, int& bestChildIdx, Loc& bestChildMoveLoc,
  bool posesWithChildBuf[NNPos::MAX_NN_POLICY_SIZE],
  bool isRoot) const
{
  assert(thread.pla == node.nextPla);

  double maxSelectionValue = POLICY_ILLEGAL_SELECTION_VALUE;
  bestChildIdx = -1;
  bestChildMoveLoc = Board::NULL_LOC;

  int numChildren = node.numChildren;

  double policyProbMassVisited = 0.0;
  uint64_t totalChildVisits = 0;
  for(int i = 0; i<numChildren; i++) {
    const SearchNode* child = node.children[i];
    Loc moveLoc = child->prevMoveLoc;
    int movePos = getPos(moveLoc);
    float nnPolicyProb = node.nnOutput->policyProbs[movePos];
    policyProbMassVisited += nnPolicyProb;

    while(child->statsLock.test_and_set(std::memory_order_acquire));
    uint64_t childVisits = child->stats.visits;
    child->statsLock.clear(std::memory_order_release);

    totalChildVisits += childVisits;
  }
  //Probability mass should not sum to more than 1, giving a generous allowance
  //for floating point error.
  assert(policyProbMassVisited <= 1.0001);

  //First play urgency
  double parentUtility;
  if(searchParams.fpuUseParentAverage) {
    while(node.statsLock.test_and_set(std::memory_order_acquire));
    uint64_t parentVisits = node.stats.visits;
    double valueSumWeight = node.stats.valueSumWeight;
    parentUtility = node.stats.getCombinedUtilitySum(searchParams);
    node.statsLock.clear(std::memory_order_release);
    assert(parentVisits > 0);
    assert(valueSumWeight > 0.0);
    parentUtility /= valueSumWeight;
  }
  else {
    parentUtility = getCombinedUtility(*node.nnOutput, searchParams);
  }

  double fpuValue;
  if(isRoot && searchParams.rootNoiseEnabled)
    fpuValue = parentUtility;
  else {
    if(thread.pla == P_WHITE)
      fpuValue = parentUtility - searchParams.fpuReductionMax * sqrt(policyProbMassVisited);
    else
      fpuValue = parentUtility + searchParams.fpuReductionMax * sqrt(policyProbMassVisited);
  }

  std::fill(posesWithChildBuf,posesWithChildBuf+NNPos::MAX_NN_POLICY_SIZE,false);

  //Try all existing children
  for(int i = 0; i<numChildren; i++) {
    const SearchNode* child = node.children[i];
    Loc moveLoc = child->prevMoveLoc;
    double selectionValue = getExploreSelectionValue(node,child,totalChildVisits,fpuValue);
    if(selectionValue > maxSelectionValue) {
      maxSelectionValue = selectionValue;
      bestChildIdx = i;
      bestChildMoveLoc = moveLoc;
    }

    posesWithChildBuf[getPos(moveLoc)] = true;
  }

  //Try all new children
  for(int movePos = 0; movePos<policySize; movePos++) {
    bool alreadyTried = posesWithChildBuf[movePos];
    if(alreadyTried)
      continue;
    if(isRoot && !rootPassLegal && NNPos::isPassPos(movePos,posLen))
      continue;
    Loc moveLoc = NNPos::posToLoc(movePos,thread.board.x_size,thread.board.y_size,posLen);

    double selectionValue = getNewExploreSelectionValue(node,movePos,totalChildVisits,fpuValue);
    if(selectionValue > maxSelectionValue) {
      maxSelectionValue = selectionValue;
      bestChildIdx = numChildren;
      bestChildMoveLoc = moveLoc;
    }
  }

}

void Search::updateStatsAfterPlayout(SearchNode& node, SearchThread& thread, int32_t virtualLossesToSubtract, bool isRoot) {
  //Find all children and compute weighting of the children based on their values
  vector<double>& valueChildWeights = thread.valueChildWeightsBuf;
  vector<double>& winValues = thread.winValuesBuf;
  vector<double>& lossValues = thread.lossValuesBuf;
  vector<double>& noResultValues = thread.noResultValuesBuf;
  vector<double>& scoreValues = thread.scoreValuesBuf;
  vector<double>& selfUtilities = thread.utilityBuf;
  vector<uint64_t>& visits = thread.visitsBuf;

  uint64_t totalChildVisits = 0;
  uint64_t maxChildVisits = 0;

  std::mutex& mutex = mutexPool->getMutex(node.lockIdx);
  unique_lock<std::mutex> lock(mutex);

  int numChildren = node.numChildren;
  int numGoodChildren = 0;
  for(int i = 0; i<numChildren; i++) {
    const SearchNode* child = node.children[i];

    while(child->statsLock.test_and_set(std::memory_order_acquire));
    uint64_t childVisits = child->stats.visits;
    double winValueSum = child->stats.winValueSum;
    double lossValueSum = child->stats.lossValueSum;
    double noResultValueSum = child->stats.noResultValueSum;
    double scoreValueSum = child->stats.scoreValueSum;
    double valueSumWeight = child->stats.valueSumWeight;
    double childUtilitySum = child->stats.getCombinedUtilitySum(searchParams);
    child->statsLock.clear(std::memory_order_release);

    if(childVisits <= 0)
      continue;
    assert(valueSumWeight > 0.0);

    double childUtility = childUtilitySum / valueSumWeight;

    winValues[numGoodChildren] = winValueSum / valueSumWeight;
    lossValues[numGoodChildren] = lossValueSum / valueSumWeight;
    noResultValues[numGoodChildren] = noResultValueSum / valueSumWeight;
    scoreValues[numGoodChildren] = scoreValueSum / valueSumWeight;
    selfUtilities[numGoodChildren] = node.nextPla == P_WHITE ? childUtility : -childUtility;
    visits[numGoodChildren] = childVisits;
    totalChildVisits += childVisits;

    if(childVisits > maxChildVisits)
      maxChildVisits = childVisits;
    numGoodChildren++;
  }
  lock.unlock();

  if(searchParams.valueWeightExponent > 0)
    getValueChildWeights(numGoodChildren,selfUtilities,visits,valueChildWeights);

  //In the case we're enabling noise at the root node, also apply the slight subtraction
  //of visits from the root node's children so as to downweight the effect of the few dozen visits
  //we send towards children that are so bad that we never try them even once again.
  double amountToSubtract = 0.0;
  if(isRoot && searchParams.rootNoiseEnabled) {
    amountToSubtract = std::min(searchParams.chosenMoveSubtract, maxChildVisits/64.0);
  }

  double winValueSum = 0.0;
  double lossValueSum = 0.0;
  double noResultValueSum = 0.0;
  double scoreValueSum = 0.0;
  double valueSumWeight = 0.0;
  for(int i = 0; i<numGoodChildren; i++) {
    double weight = visits[i] - amountToSubtract;
    if(weight < 0.0)
      continue;

    if(searchParams.visitsExponent != 1.0)
      weight = pow(weight, searchParams.visitsExponent);
    if(searchParams.valueWeightExponent > 0)
      weight *= pow(valueChildWeights[i], searchParams.valueWeightExponent);

    winValueSum += weight * winValues[i];
    lossValueSum += weight * lossValues[i];
    noResultValueSum += weight * noResultValues[i];
    scoreValueSum += weight * scoreValues[i];
    valueSumWeight += weight;
  }
  //TODO this 1.0 valueSumWeight is WAAAY too high given that we're multiplying other stuff by valueChildWeights?? Scale it down?
  //Also add in the direct evaluation of this node
<<<<<<< HEAD
  double winProb = (double)node.nnOutput->whiteWinProb;
  double lossProb = (double)node.nnOutput->whiteLossProb;
  double noResultProb = (double)node.nnOutput->whiteNoResultProb;
  double scoreValue = (double)node.nnOutput->whiteScoreValue;

  winValueSum += winProb;
  lossValueSum += lossProb;
  noResultValueSum += noResultProb;
  scoreValueSum += scoreValue;
  valueSumWeight += 1.0;
=======
  {
    //Since we've scaled all the child weights in some arbitrary way, adjust and make sure
    //that the direct evaluation of the node still has precisely 1/N weight.
    //Do some things to carefully avoid divide by 0.
    double weight;
    if(searchParams.scaleParentWeight) {
      weight = (totalChildVisits > 0) ? valueSumWeight / totalChildVisits : valueSumWeight;
      if(weight < 0.001) //Just in case
        weight = 0.001;
    }
    else {
      weight = 1.0;
    }
    //TODO update this and other places when we have a score prediction on the net
    winLossValueSum += (double)node.nnOutput->whiteValue * weight;
    valueSumWeight += weight;
  }
>>>>>>> bbf4d34a

  while(node.statsLock.test_and_set(std::memory_order_acquire));
  node.stats.visits += 1;
  //It's possible that these values are a bit wrong if there's a race and two threads each try to update this
  //each of them only having some of the latest updates for all the children. We just accept this and let the
  //error persist, it will get fixed the next time a visit comes through here and the values will at least
  //be consistent with each other within this node, since statsLock at least ensures these three are set atomically.
  node.stats.winValueSum = winValueSum;
  node.stats.lossValueSum = lossValueSum;
  node.stats.noResultValueSum = noResultValueSum;
  node.stats.scoreValueSum = scoreValueSum;
  node.stats.valueSumWeight = valueSumWeight;
  node.virtualLosses -= virtualLossesToSubtract;
  node.statsLock.clear(std::memory_order_release);
}

void Search::runSinglePlayout(SearchThread& thread) {
  bool posesWithChildBuf[NNPos::MAX_NN_POLICY_SIZE];
  playoutDescend(thread,*rootNode,posesWithChildBuf,true,0);

  //Restore thread state back to the root state
  thread.pla = rootPla;
  thread.board = rootBoard;
  thread.history = rootHistory;
}

void Search::setTerminalValue(SearchNode& node, double winValue, double lossValue, double noResultValue, double scoreValue, int32_t virtualLossesToSubtract) {
  while(node.statsLock.test_and_set(std::memory_order_acquire));
  node.stats.visits += 1;
  node.stats.winValueSum = winValue;
  node.stats.lossValueSum = lossValue;
  node.stats.noResultValueSum = noResultValue;
  node.stats.scoreValueSum = scoreValue;
  node.stats.valueSumWeight = 1.0;
  node.virtualLosses -= virtualLossesToSubtract;
  node.statsLock.clear(std::memory_order_release);
}

void Search::initNodeNNOutput(
  SearchThread& thread, SearchNode& node,
  bool isRoot, bool skipCache, int32_t virtualLossesToSubtract, bool isReInit
) {
  bool includeOwnerMap = isRoot;
  nnEvaluator->evaluate(thread.board, thread.history, thread.pla, thread.nnResultBuf, thread.logStream, skipCache, includeOwnerMap);

  node.nnOutput = std::move(thread.nnResultBuf.result);
  maybeAddPolicyNoise(thread,node,isRoot);

  //If this is a re-initialization of the nnOutput, we don't want to add any visits or anything.
  //Also don't bother updating any of the stats. Technically we should do so because winValueSum
  //and such will have changed potentially due to a new orientation of the neural net eval
  //slightly affecting the evals, but this is annoying to recompute from scratch, and on the next
  //visit updateStatsAfterPlayout should fix it all up anyways.
  if(isReInit)
    return;

  //Values in the search are from the perspective of white positive always
  double winProb = (double)node.nnOutput->whiteWinProb;
  double lossProb = (double)node.nnOutput->whiteLossProb;
  double noResultProb = (double)node.nnOutput->whiteNoResultProb;
  double scoreValue = (double)node.nnOutput->whiteScoreValue;

  while(node.statsLock.test_and_set(std::memory_order_acquire));
  node.stats.visits += 1;
  node.stats.winValueSum += winProb;
  node.stats.lossValueSum += lossProb;
  node.stats.noResultValueSum += noResultProb;
  node.stats.scoreValueSum += scoreValue;
  node.stats.valueSumWeight += 1.0;
  node.virtualLosses -= virtualLossesToSubtract;
  node.statsLock.clear(std::memory_order_release);
}

void Search::playoutDescend(
  SearchThread& thread, SearchNode& node,
  bool posesWithChildBuf[NNPos::MAX_NN_POLICY_SIZE],
  bool isRoot, int32_t virtualLossesToSubtract
) {
  //Hit terminal node, finish
  //In the case where we're forcing the search to make another move at the root, don't terminate, actually run search for a move more.
  if(!isRoot && thread.history.isGameFinished) {
    if(thread.history.isNoResult) {
      double winValue = 0.0;
      double lossValue = 0.0;
      double noResultValue = 1.0;
      double scoreValue = 0.0;
      setTerminalValue(node, winValue, lossValue, noResultValue, scoreValue, virtualLossesToSubtract);
      return;
    }
    else {
      double winValue = NNOutput::whiteWinsOfWinner(thread.history.winner, searchParams.drawEquivalentWinsForWhite);
      double lossValue = 1.0 - winValue;
      double noResultValue = 0.0;
      double scoreValue = NNOutput::whiteScoreValueOfScore(thread.history.finalWhiteMinusBlackScore, searchParams.drawEquivalentWinsForWhite, thread.board, thread.history);
      setTerminalValue(node, winValue, lossValue, noResultValue, scoreValue, virtualLossesToSubtract);
      return;
    }
  }

  std::mutex& mutex = mutexPool->getMutex(node.lockIdx);
  unique_lock<std::mutex> lock(mutex);

  //Hit leaf node, finish
  if(node.nnOutput == nullptr) {
    initNodeNNOutput(thread,node,isRoot,false,virtualLossesToSubtract,false);
    return;
  }
  //For the root node, make sure we have an ownerMap
  if(isRoot && node.nnOutput->ownerMap == NULL) {
    bool isReInit = true;
    initNodeNNOutput(thread,node,isRoot,false,0,isReInit);
    assert(node.nnOutput->ownerMap != NULL);
    //As isReInit is true, we don't return, just keep going, since we didn't count this as a true visit in the node stats
  }

  //Not leaf node, so recurse

  //Find the best child to descend down
  int bestChildIdx;
  Loc bestChildMoveLoc;
  selectBestChildToDescend(thread,node,bestChildIdx,bestChildMoveLoc,posesWithChildBuf,isRoot);

  //The absurdly rare case that the move chosen is not legal
  //(this should only happen either on a bug or where the nnHash doesn't have full legality information or when there's an actual hash collision).
  //Regenerate the neural net call and continue
  if(!thread.history.isLegal(thread.board,bestChildMoveLoc,thread.pla)) {
    bool isReInit = true;
    initNodeNNOutput(thread,node,isRoot,true,0,isReInit);
    lock.unlock();
    if(thread.logStream != NULL)
      (*thread.logStream) << "WARNING: Chosen move not legal so regenerated nn output, nnhash=" << node.nnOutput->nnHash << endl;

    //TODO retest this by artificially simulating a true hash collision?
    //As isReInit is true, we don't return, just keep going, since we didn't count this as a true visit in the node stats
    selectBestChildToDescend(thread,node,bestChildIdx,bestChildMoveLoc,posesWithChildBuf,isRoot);
    //We should absolutely be legal this time
    assert(thread.history.isLegal(thread.board,bestChildMoveLoc,thread.pla));
  }

  if(bestChildIdx < -1) {
    lock.unlock();
    throw StringError("Search error: No move with sane selection value - can't even pass?");
  }

  //Reallocate the children array to increase capacity if necessary
  if(bestChildIdx >= node.childrenCapacity) {
    int newCapacity = node.childrenCapacity + (node.childrenCapacity / 4) + 1;
    assert(newCapacity < 0x3FFF);
    SearchNode** newArr = new SearchNode*[newCapacity];
    for(int i = 0; i<node.numChildren; i++) {
      newArr[i] = node.children[i];
      node.children[i] = NULL;
    }
    SearchNode** oldArr = node.children;
    node.children = newArr;
    node.childrenCapacity = (uint16_t)newCapacity;
    delete[] oldArr;
  }

  Loc moveLoc = bestChildMoveLoc;

  //Allocate a new child node if necessary
  SearchNode* child;
  if(bestChildIdx == node.numChildren) {
    assert(thread.history.isLegal(thread.board,moveLoc,thread.pla));
    thread.history.makeBoardMoveAssumeLegal(thread.board,moveLoc,thread.pla,rootKoHashTable);
    thread.pla = getOpp(thread.pla);

    node.numChildren++;
    child = new SearchNode(*this,thread,moveLoc);
    node.children[bestChildIdx] = child;

    while(node.statsLock.test_and_set(std::memory_order_acquire));
    child->virtualLosses += searchParams.numVirtualLossesPerThread;
    node.statsLock.clear(std::memory_order_release);

    lock.unlock();
  }
  else {
    child = node.children[bestChildIdx];

    while(node.statsLock.test_and_set(std::memory_order_acquire));
    child->virtualLosses += searchParams.numVirtualLossesPerThread;
    node.statsLock.clear(std::memory_order_release);

    //Unlock before making moves if the child already exists since we don't depend on it at this point
    lock.unlock();

    assert(thread.history.isLegal(thread.board,moveLoc,thread.pla));
    thread.history.makeBoardMoveAssumeLegal(thread.board,moveLoc,thread.pla,rootKoHashTable);
    thread.pla = getOpp(thread.pla);
  }

  //Recurse!
  playoutDescend(thread,*child,posesWithChildBuf,false,searchParams.numVirtualLossesPerThread);

  //Update this node stats
  updateStatsAfterPlayout(node,thread,virtualLossesToSubtract,isRoot);
}

void Search::printPV(ostream& out, const SearchNode* n, int maxDepth) {
  if(n == NULL)
    return;
  for(int depth = 0; depth < maxDepth; depth++) {
    const SearchNode& node = *n;
    std::mutex& mutex = mutexPool->getMutex(node.lockIdx);
    unique_lock<std::mutex> lock(mutex);

    double maxSelectionValue = POLICY_ILLEGAL_SELECTION_VALUE;
    int bestChildIdx = -1;
    Loc bestChildMoveLoc = Board::NULL_LOC;

    for(int i = 0; i<node.numChildren; i++) {
      SearchNode* child = node.children[i];
      Loc moveLoc = child->prevMoveLoc;
      double selectionValue = getPlaySelectionValue(node,child);
      if(selectionValue > maxSelectionValue) {
        maxSelectionValue = selectionValue;
        bestChildIdx = i;
        bestChildMoveLoc = moveLoc;
      }
    }
    if(bestChildIdx < 0 || bestChildMoveLoc == Board::NULL_LOC)
      return;
    n = node.children[bestChildIdx];
    lock.unlock();

    if(depth > 0)
      out << " ";
    out << Location::toString(bestChildMoveLoc,rootBoard);
  }
}

void Search::printTree(ostream& out, const SearchNode* node, PrintTreeOptions options) {
  string prefix;
  printTreeHelper(out, node, options, prefix, 0, 0, NAN, NAN);
}

void Search::printTreeHelper(
  ostream& out, const SearchNode* n, const PrintTreeOptions& options,
  string& prefix, uint64_t origVisits, int depth, double policyProb, double valueWeight
) {
  if(n == NULL)
    return;
  const SearchNode& node = *n;
  std::mutex& mutex = mutexPool->getMutex(node.lockIdx);
  unique_lock<std::mutex> lock(mutex,std::defer_lock);

  while(node.statsLock.test_and_set(std::memory_order_acquire));
  uint64_t visits = node.stats.visits;
  double winValueSum = node.stats.winValueSum;
  double lossValueSum = node.stats.lossValueSum;
  double noResultValueSum = node.stats.noResultValueSum;
  double scoreValueSum = node.stats.scoreValueSum;
  double valueSumWeight = node.stats.valueSumWeight;
  node.statsLock.clear(std::memory_order_release);

  if(depth == 0)
    origVisits = visits;

  //Output for this node
  {
    out << prefix;
    char buf[64];

    out << ": ";

    if(visits > 0) {
      sprintf(buf,"T %6.2fc ",((winValueSum - lossValueSum) * searchParams.winLossUtilityFactor + noResultValueSum * searchParams.noResultUtilityForWhite + scoreValueSum * searchParams.scoreUtilityFactor) / valueSumWeight * 100.0);
      out << buf;
      sprintf(buf,"W %6.2fc ",((winValueSum - lossValueSum) * searchParams.winLossUtilityFactor + noResultValueSum * searchParams.noResultUtilityForWhite) / valueSumWeight * 100.0);
      out << buf;
      sprintf(buf,"S %6.2fc ",(scoreValueSum * searchParams.scoreUtilityFactor) / valueSumWeight * 100.0);
      out << buf;
    }

    bool hasNNValue = false;
    double nnValue;
    lock.lock();
    if(node.nnOutput != nullptr) {
      nnValue = getCombinedUtility(*node.nnOutput,searchParams);
      hasNNValue = true;
    }
    lock.unlock();

    if(hasNNValue) {
      sprintf(buf,"V %6.2fc ", nnValue * 100.0);
      out << buf;
    }
    else {
      sprintf(buf,"V --.--c ");
      out << buf;
    }

    if(!isnan(policyProb)) {
      sprintf(buf,"P %5.2f%% ", policyProb * 100.0);
      out << buf;
    }
    if(!isnan(valueWeight)) {
      sprintf(buf,"VW %5.2f%% ", valueWeight * 100.0);
      out << buf;
    }

    sprintf(buf,"N %7" PRIu64 "  --  ", visits);
    out << buf;

    printPV(out, &node, 7);
    out << endl;
  }

  if(depth >= options.branch_.size()) {
    if(depth >= options.maxDepth_ + options.branch_.size())
      return;
    if(visits < options.minVisitsToExpand_)
      return;
    if((double)visits < origVisits * options.minVisitsPropToExpand_)
      return;
  }
  if(depth == options.branch_.size()) {
    out << "---" << playerToString(node.nextPla) << "(" << (node.nextPla == P_WHITE ? "^" : "v") << ")---" << endl;
  }

  lock.lock();

  int numChildren = node.numChildren;

  //Find all children and compute weighting of the children based on their values
  vector<double> valueChildWeights;
  {
    int numGoodChildren = 0;
    vector<double> goodValueChildWeights;
    vector<double> origMoveIdx;
    vector<double> selfUtilityBuf;
    vector<uint64_t> visitsBuf;
    for(int i = 0; i<numChildren; i++) {
      const SearchNode* child = node.children[i];

      while(child->statsLock.test_and_set(std::memory_order_acquire));
      uint64_t childVisits = child->stats.visits;
      double childUtilitySum = child->stats.getCombinedUtilitySum(searchParams);
      double childValueSumWeight = child->stats.valueSumWeight;
      child->statsLock.clear(std::memory_order_release);

      if(childVisits <= 0)
        continue;
      assert(childValueSumWeight > 0.0);

      double childUtility = childUtilitySum / childValueSumWeight;

      numGoodChildren++;
      selfUtilityBuf.push_back(node.nextPla == P_WHITE ? childUtility : -childUtility);
      visitsBuf.push_back(childVisits);
      origMoveIdx.push_back(i);
    }

    getValueChildWeights(numGoodChildren,selfUtilityBuf,visitsBuf,goodValueChildWeights);
    for(int i = 0; i<numChildren; i++)
      valueChildWeights.push_back(0.0);
    for(int i = 0; i<numGoodChildren; i++)
      valueChildWeights[origMoveIdx[i]] = goodValueChildWeights[i];
  }

  //Find all children and record their play values
  vector<tuple<const SearchNode*,double,double,double>> valuedChildren;

  valuedChildren.reserve(numChildren);
  assert(node.nnOutput != nullptr);

  for(int i = 0; i<numChildren; i++) {
    const SearchNode* child = node.children[i];
    Loc moveLoc = child->prevMoveLoc;
    int movePos = getPos(moveLoc);
    double childPolicyProb = node.nnOutput->policyProbs[movePos];
    double selectionValue = getPlaySelectionValue(node,child);
    valuedChildren.push_back(std::make_tuple(child,childPolicyProb,selectionValue,valueChildWeights[i]));
  }

  lock.unlock();

  //Sort in order that we would want to play them
  auto compByValue = [](const tuple<const SearchNode*,double,double,double>& a, const tuple<const SearchNode*,double,double,double>& b) {
    return (std::get<2>(a)) > (std::get<2>(b));
  };
  std::stable_sort(valuedChildren.begin(),valuedChildren.end(),compByValue);

  //Apply filtering conditions, but include children that don't match the filtering condition
  //but where there are children afterward that do, in case we ever use something more complex
  //than plain visits as a filter criterion. Do this by finding the last child that we want as the threshold.
  int lastIdxWithEnoughVisits = numChildren-1;
  while(true) {
    if(lastIdxWithEnoughVisits <= 0)
      break;
    const SearchNode* child = std::get<0>(valuedChildren[lastIdxWithEnoughVisits]);

    while(child->statsLock.test_and_set(std::memory_order_acquire));
    uint64_t childVisits = child->stats.visits;
    child->statsLock.clear(std::memory_order_release);

    bool hasEnoughVisits = childVisits >= options.minVisitsToShow_
      && (double)childVisits >= origVisits * options.minVisitsPropToShow_;
    if(hasEnoughVisits)
      break;
    lastIdxWithEnoughVisits--;
  }

  int numChildrenToRecurseOn = numChildren;
  if(options.maxChildrenToShow_ < numChildrenToRecurseOn)
    numChildrenToRecurseOn = options.maxChildrenToShow_;
  if(lastIdxWithEnoughVisits+1 < numChildrenToRecurseOn)
    numChildrenToRecurseOn = lastIdxWithEnoughVisits+1;


  for(int i = 0; i<numChildren; i++) {
    const SearchNode* child = std::get<0>(valuedChildren[i]);
    double childPolicyProb =  std::get<1>(valuedChildren[i]);
    double childModelProb = std::get<3>(valuedChildren[i]);

    Loc moveLoc = child->prevMoveLoc;

    if((depth >= options.branch_.size() && i < numChildrenToRecurseOn) ||
       (depth < options.branch_.size() && moveLoc == options.branch_[depth]))
    {
      size_t oldLen = prefix.length();
      prefix += Location::toString(moveLoc,rootBoard);
      prefix += " ";
      if(prefix.length() < oldLen+4)
        prefix += " ";
      printTreeHelper(out,child,options,prefix,origVisits,depth+1,childPolicyProb,childModelProb);
      prefix.erase(oldLen);
    }
  }
}


<|MERGE_RESOLUTION|>--- conflicted
+++ resolved
@@ -1023,20 +1023,8 @@
     scoreValueSum += weight * scoreValues[i];
     valueSumWeight += weight;
   }
-  //TODO this 1.0 valueSumWeight is WAAAY too high given that we're multiplying other stuff by valueChildWeights?? Scale it down?
-  //Also add in the direct evaluation of this node
-<<<<<<< HEAD
-  double winProb = (double)node.nnOutput->whiteWinProb;
-  double lossProb = (double)node.nnOutput->whiteLossProb;
-  double noResultProb = (double)node.nnOutput->whiteNoResultProb;
-  double scoreValue = (double)node.nnOutput->whiteScoreValue;
-
-  winValueSum += winProb;
-  lossValueSum += lossProb;
-  noResultValueSum += noResultProb;
-  scoreValueSum += scoreValue;
-  valueSumWeight += 1.0;
-=======
+
+  //Also add in the direct evaluation of this node.
   {
     //Since we've scaled all the child weights in some arbitrary way, adjust and make sure
     //that the direct evaluation of the node still has precisely 1/N weight.
@@ -1050,11 +1038,18 @@
     else {
       weight = 1.0;
     }
-    //TODO update this and other places when we have a score prediction on the net
-    winLossValueSum += (double)node.nnOutput->whiteValue * weight;
+
+    double winProb = (double)node.nnOutput->whiteWinProb;
+    double lossProb = (double)node.nnOutput->whiteLossProb;
+    double noResultProb = (double)node.nnOutput->whiteNoResultProb;
+    double scoreValue = (double)node.nnOutput->whiteScoreValue;
+
+    winValueSum += winProb * weight;
+    lossValueSum += lossProb * weight;
+    noResultValueSum += noResultProb * weight;
+    scoreValueSum += scoreValue * weight;
     valueSumWeight += weight;
   }
->>>>>>> bbf4d34a
 
   while(node.statsLock.test_and_set(std::memory_order_acquire));
   node.stats.visits += 1;
